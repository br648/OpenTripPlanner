# Configuring OpenTripPlanner

## Base directory

The OTP *base directory* defaults to `/var/otp`. Unless you tell OTP otherwise, all other configuration,
input files and storage directories
will be sought immediately beneath this one. This prefix follows UNIX conventions so it should work in Linux and Mac OSX
environments, but it is inappropriate in Windows and where the user running OTP either cannot obtain permissions to
`/var` or simply wishes to experiment within his or her home directory rather than deploy a system-wide server.
In these cases one should use the basePath switch when starting up OTP to override the default. For example:
`--basePath /home/username/otp` on a Linux system, `--basePath /Users/username/otp` in Mac OSX, or
`--basePath C:\Users\username\otp` in Windows.

## Routers

A single OTP instance can handle several regions independently. Each of these separate (but potentially geographically overlapping)
services is called a *router* and is referred to by a short unique ID such as 'newyork' or 'paris'. Each router has its
own subdirectory in a directory called 'graphs' directly under the OTP base directory, and each router's directory is
always named after its router ID. Thus, by default the files for the router 'tokyo' will
be located at `/var/otp/graphs/tokyo`. Here is an example directory layout for an OTP instance with two routers, one for
New York City and one for Portland, Oregon:

```
/var/otp
├── cache
│   └── ned
└── graphs
    ├── nyc
    │   ├── build-config.json
    │   ├── Graph.obj
    │   ├── long-island-rail-road_20140216_0114.zip
    │   ├── mta-new-york-city-transit_20130212_0419.zip
    │   ├── new-york-city.osm.pbf
    │   └── port-authority-of-new-york-new-jersey_20150217_0111.zip
    └── pdx
        ├── build-config.json
        ├── Graph.obj
        ├── gtfs.zip
        ├── portland_oregon.osm.pbf
        └── router-config.json
```

You can see that each of these subdirectories contains one or more GTFS feeds (which are just zip files full of
comma-separated tables), a PBF street map file, some JSON configuration files, and another file called `Graph.obj`.
On startup, OTP scans router directories for input and configuration files,
and can optionally store the resulting combined representation of the transportation network as Graph.obj in the
same directory to avoid re-processing the data the next time it starts up. The `cache` directory is where OTP will
store its local copies of resources fetched from the internet, such as US elevation tiles.


## System-wide vs. graph build vs. router configuration

OTP is configured via JSON files. The file `otp-config.json` is placed in the OTP base directory and contains settings
that affect the entire OTP instance. Each router within that instance is configured using two other JSON files placed
alongside the input files (OSM, GTFS, elevation data etc.) in the router's directory. These router-level config files
are named `build-config.json` and `router-config.json`. Each configuration option within each of these files is optional,
as are all three of the files themselves. If any option or an entire file is missing, reasonable defaults will be applied.

Some parts of the process that loads the street and transit network description are time consuming and memory-hungry.
To avoid repeating these slow steps every time OTP starts up, we can trigger them manually whenever the input files change,
saving the resulting transportation network description to disk. We call this prepared product a *graph* (following
[mathematical terminology](https://en.wikipedia.org/wiki/Graph_%28mathematics%29)), and refer to these "heavier" steps as
*graph building*. They are controlled by `build-config.json`. There are many other details of OTP operation that can be
modified without requiring the potentially long operation of rebuilding the graph. These run-time configuration options
are found in `router-config.json`.

# Graph build configuration

This table lists the possible settings that can be defined in a `build-config.json` file. Sections follow that describe particular settings in more depth.

config key | description | value type | value default | notes
---------- | ----------- | ---------- | ------------- | -----
`htmlAnnotations` |  Generate nice HTML report of Graph errors/warnings (annotations) | boolean | false |
`transit` | Include all transit input files (GTFS) from scanned directory | boolean | true |
`useTransfersTxt` | Create direct transfer edges from transfers.txt in GTFS, instead of based on distance | boolean | false |
`parentStopLinking` | Link GTFS stops to their parent stops | boolean | false |
`stationTransfers` | Create direct transfers between the constituent stops of each parent station | boolean | false |
`stopClusterMode` | Stop clusters can be built in one of two ways, either by geographical proximity and name, or according to a parent/child station topology, if it exists | enum | `proximity` | options: `proximity`, `parentStation`
`subwayAccessTime` | Minutes necessary to reach stops served by trips on routes of `route_type=1` (subway) from the street | double | 2.0 | units: minutes
`streets` | Include street input files (OSM/PBF) | boolean | true | 
`embedRouterConfig` | Embed the Router config in the graph, which allows it to be sent to a server fully configured over the wire | boolean | true |
`areaVisibility` | Perform visibility calculations. If this is `true` OTP attempts to calculate a path straight through an OSM area using the shortest way rather than around the edge of it. (These calculations can be time consuming). | boolean | false |
`platformEntriesLinking` | Link unconnected entries to public transport platforms | boolean | false |
`matchBusRoutesToStreets` | Based on GTFS shape data, guess which OSM streets each bus runs on to improve stop linking | boolean | false |
`fetchElevationUS` | Download US NED elevation data and apply it to the graph | boolean | false |
`elevationBucket` | If specified, download NED elevation tiles from the given AWS S3 bucket | object | null | provide an object with `accessKey`, `secretKey`, and `bucketName` for AWS S3
<<<<<<< HEAD
`readCachedElevations` | If true, reads in pre-calculated elevation data. | boolean | true | see [Elevation Data Calculation Optimizations](#elevation-data-calculation-optimizations)
`writeCachedElevations` | If true, writes the calculated elevation data. | boolean | false | see [Elevation Data Calculation Optimizations](#elevation-data-calculation-optimizations)
`fares` | A specific fares service to use | object | null | see [fares configuration](#fares-configuration)
`osmNaming` | A custom OSM namer to use | object | null | see [custom naming](#custom-naming)
`osmWayPropertySet` | Custom OSM way properties | string | `default` | options: `default`, `norway`
=======
`elevationUnitMultiplier` | Specify a multiplier to convert elevation units from source to meters | double | 1.0 | see [Elevation unit conversion](#elevation-unit-conversion)
`fares` | A specific fares service to use | object | null | see [fares configuration](#fares-configuration)
`osmNaming` | A custom OSM namer to use | object | null | see [custom naming](#custom-naming)
`osmWayPropertySet` | Custom OSM way properties | string | `default` | options: `default`, `norway`, `uk`
>>>>>>> ca79a24c
`staticBikeRental` | Whether bike rental stations should be loaded from OSM, rather than periodically dynamically pulled from APIs | boolean | false | 
`staticParkAndRide` | Whether we should create car P+R stations from OSM data | boolean | true | 
`staticBikeParkAndRide` | Whether we should create bike P+R stations from OSM data | boolean | false | 
`maxHtmlAnnotationsPerFile` | If number of annotations is larger then specified number annotations will be split in multiple files | int | 1,000 | 
`maxInterlineDistance` | Maximal distance between stops in meters that will connect consecutive trips that are made with same vehicle | int | 200 | units: meters
`islandWithoutStopsMaxSize` | Pruning threshold for islands without stops. Any such island under this size will be pruned | int | 40 | 
`islandWithStopsMaxSize` | Pruning threshold for islands with stops. Any such island under this size will be pruned | int | 5 | 
`banDiscouragedWalking` | should walking should be allowed on OSM ways tagged with `foot=discouraged"` | boolean | false | 
`banDiscouragedBiking` | should walking should be allowed on OSM ways tagged with `bicycle=discouraged"` | boolean | false | 
`maxTransferDistance` | Transfers up to this length in meters will be pre-calculated and included in the Graph | double | 2,000 | units: meters
`extraEdgesStopPlatformLink` | add extra edges when linking a stop to a platform, to prevent detours along the platform edge | boolean | false | 
<<<<<<< HEAD
`micromobilityTravelRestrictionsUrlOrFile` | Loads in a GeoJSON file that represents areas where it is forbidden to traverse a StreetEdge with the `MICROMOBILITY` mode. | string | null | see [Micromobility Restrictions](#micromobility-restrictions)
`micromobilityDropoffRestrictionsUrlOrFile` | Loads in a GeoJSON file that represents areas where it is forbidden to dropoff a rented micromobility vehicle. | string | null | see [Micromobility Restrictions](#micromobility-restrictions)  
=======
>>>>>>> ca79a24c

This list of parameters in defined in the [code](https://github.com/opentripplanner/OpenTripPlanner/blob/master/src/main/java/org/opentripplanner/standalone/GraphBuilderParameters.java#L186-L215) for `GraphBuilderParameters`.

## Reaching a subway platform

The boarding locations for some modes of transport such as subways and airplanes can be slow to reach from the street.
When planning a trip, we need to allow additional time to reach these locations to properly inform the passenger. For
example, this helps avoid suggesting short bus rides between two subway rides as a way to improve travel time. You can
specify how long it takes to reach a subway platform

```JSON
// build-config.json
{
  "subwayAccessTime": 2.5
}
```

Stops in GTFS do not necessarily serve a single transit mode, but in practice this is usually the case. This additional
access time will be added to any stop that is visited by trips on subway routes (GTFS route_type = 1).

This setting does not generalize well to airplanes because you often need much longer to check in to a flight (2-3 hours
for international flights) than to alight and exit the airport (perhaps 1 hour). Therefore there is currently no
per-mode access time, it is subway-specific.

## Transferring within stations

Subway systems tend to exist in their own layer of the city separate from the surface, though there are exceptions where
tracks lie right below the street and transfers happen via the surface. In systems where the subway is quite deep
and transfers happen via tunnels, the time required for an in-station transfer is often less than that for a
surface transfer. A proposal was made to provide detailed station pathways in GTFS but it is not in common use.

One way to resolve this problem is by ensuring that the GTFS feed codes each platform as a separate stop, then
micro-mapping stations in OSM. When OSM data contains a detailed description of walkways, stairs, and platforms within
a station, GTFS stops can be linked to the nearest platform and transfers will happen via the OSM ways, which should
yield very realistic transfer time expectations. This works particularly well in above-ground train stations where
the layering of non-intersecting ways is less prevalent. Here's an example in the Netherlands:

<iframe width="425" height="350" frameborder="0" scrolling="no" marginheight="0" marginwidth="0" src="http://www.openstreetmap.org/export/embed.html?bbox=4.70502644777298%2C52.01675028000761%2C4.7070810198783875%2C52.01813190694357&amp;layer=mapnik" style="border: 1px solid black"></iframe><small><a href="http://www.openstreetmap.org/#map=19/52.01744/4.70605">View Larger Map</a></small>
When such micro-mapping data is not available, we need to rely on information from GTFS including how stops are grouped
into stations and a table of transfer timings where available. During the graph build, OTP can create preferential
connections between each pair of stops in the same station to favor in-station transfers:

```JSON
// build-config.json
{
  "stationTransfers": true
}
```

Note that this method is at odds with micro-mapping and might make some transfers artificially short.


## Elevation data

OpenTripPlanner can "drape" the OSM street network over a digital elevation model (DEM).
This allows OTP to draw an elevation profile for the on-street portion of itineraries, and helps provide better
routing for bicyclists. It even helps avoid hills for walking itineraries. DEMs are usually supplied as rasters
(regular grids of numbers) stored in image formats such as GeoTIFF.

### U.S. National Elevation Dataset

In the United States, a high resolution [National Elevation Dataset](http://ned.usgs.gov/) is available for the entire
territory. The US Geological Survey (USGS) delivers this dataset in tiles via a somewhat awkward heavyweight web-based GIS
which generates and emails you download links. OpenTripPlanner contains a module which will automatically contact this
service and download the proper tiles to completely cover your transit and street network area. This process is rather
slow (download is around 1.5 hours, then setting elevation for streets takes about 5 minutes for the Portland, Oregon region),
but once the tiles are downloaded OTP will keep them in local cache for the next graph build operation.

To auto-download NED tiles when building your graph, add the following line to `build-config.json` in your router
directory:

```JSON
// build-config.json
{
  "fetchElevationUS": true
}
```

You may also want to add the `--cache <directory>` command line parameter to specify a custom NED tile cache location.

NED downloads take quite a long time and slow down the graph building process. The USGS will also deliver the
whole dataset in bulk if you [send them a hard drive](http://ned.usgs.gov/faq.html#DATA). OpenTripPlanner contains
another module that will then automatically fetch data in this format from an Amazon S3 copy of your bulk data.
You can configure it as follows in `build-config.json`:

```JSON
{
    "elevationBucket" : {
        "accessKey" : "your-aws-access-key",
        "secretKey" : "corresponding-aws-secret-key",
        "bucketName" : "ned13"
    }
}
```

### Geoid Difference

With some elevation data, the elevation values are specified as relative to the a geoid (irregular estimate of mean sea level). See [issue #2301](https://github.com/opentripplanner/OpenTripPlanner/issues/2301) for detailed discussion of this. In these cases, it is necessary to also add this geoid value onto the elevation value to get the correct result. OTP can automatically calculate these values in one of two ways. 

The first way is to use the geoid difference value that is calculated once at the center of the graph. This value is returned in each trip plan response in the [ElevationMetadata](http://otp-docs.ibi-transit.com/api/json_ElevationMetadata.html) field. Using a single value can be sufficient for smaller OTP deployments, but might result in incorrect values at the edges of larger OTP deployments. If your OTP instance uses this, it is recommended to set a default request value in the `router-config.json` file as follows:

```JSON
// router-config.json
{
    "routingDefaults": {
        "geoidElevation ": true   
    }
}
```

The second way is to precompute these geoid difference values at a more granular level and include them when calculating elevations for each sampled point along each street edge. In order to speed up calculations, the geoid difference values are calculated and cached using only 2 significant digits of GPS coordinates. This is more than enough detail for most regions of the world and should result in less than one meter of difference in areas that have large changes in geoid difference values. To enable this, include the following in the `build-config.json` file: 

```JSON
// build-config.json
{
  "includeEllipsoidToGeoidDifference": true
}
```

If the geoid difference values are precomputed, be careful to not set the routing resource value of `geoidElevation` to true in order to avoid having the graph-wide geoid added again to all elevation values in the relevant street edges in responses.

### Other raster elevation data

For other parts of the world you will need a GeoTIFF file containing the elevation data. These are often available from
national geographic surveys, or you can always fall back on the worldwide
[Space Shuttle Radar Topography Mission](http://www2.jpl.nasa.gov/srtm/) (SRTM) data. This not particularly high resolution
(roughly 30 meters horizontally) but it can give acceptable results.

Simply place the elevation data file in the directory with the other graph builder inputs, alongside the GTFS and OSM data.
Make sure the file has a `.tiff` or `.tif` extension, and the graph builder should detect its presence and apply
the elevation data to the streets.

OTP should automatically handle DEM GeoTIFFs in most common projections. You may want to check for elevation-related
error messages during the graph build process to make sure OTP has properly discovered the projection. If you are using
a DEM in unprojected coordinates make sure that the axis order is (longitude, latitude) rather than
(latitude, longitude). Unfortunately there is no reliable standard for WGS84 axis order, so OTP uses the same axis
order as the above-mentioned SRTM data, which is also the default for the popular Proj4 library.

DEM files(USGS DEM) is not supported by OTP, but can be converted to GeoTIFF with tools like [GDAL](http://www.gdal.org/). 
Use `gdal_merge.py -o merged.tiff *.dem` to merge a set of `dem` files into one `tif` file.

<<<<<<< HEAD
### Elevation Data Calculation Optimizations

Calculating elevations on all StreetEdges can take a dramatically long time. In a very large graph build for multiple Northeast US states, the time it took to download the elevation data and calculate all of the elevations took 5,509 seconds (roughly 1.5 hours).

If you are using cloud computing for your OTP instances, it is recommended to create prebuilt images that contain the elevation data you need. This will save time because all of the data won't need to be downloaded.

However, the bulk of the time will still be spent calculating elevations for all of the street edges. Therefore, a further optimization can be done to calculate and save the elevation data during a graph build and then save it for future use.

In order to write out the precalculated elevation data, add this to your `build-config.json` file:
=======
See Interline [PlanetUtils](https://github.com/interline-io/planetutils) for a set of scripts to download, merge, and resample [Mapzen/Amazon Terrain Tiles](https://registry.opendata.aws/terrain-tiles/).

### Elevation unit conversion

By default, OTP expects the elevation data to use metres. However, by setting `elevationUnitMultiplier` in `build-config.json`,
it is possible to define a multiplier that converts the elevation values from some other unit to metres.
>>>>>>> ca79a24c

```JSON
// build-config.json
{
<<<<<<< HEAD
  "writeCachedElevations": true
}
```

After building the graph, a file called `cached_elevations.obj` will be written to the cache directory. By default, this file is not written during graph builds. There is also a graph build parameter called `readCachedElevations` which is set to `true` by default.

In graph builds, the elevation module will attempt to read the `cached_elevations.obj` file from the cache directory. The cache directory defaults to `/var/otp/cache`, but this can be overriden via the CLI argument `--cache <directory>`. For the same graph build for multiple Northeast US states, the time it took with using this predownloaded and precalculated data became 543.7 seconds (roughly 9 minutes).

The cached data is a lookup table where the coordinate sequences of respective street edges are used as keys for calculated data. Therefore, it is expected that over time various edits to OpenStreetMap will cause this cached data to become stale and not include new OSM ways. Therefore, periodic update of this cached data is recommended.
=======
  // Correct conversation multiplier when source data uses decimetres instead of metres
  "elevationUnitMultiplier": 0.1
}
```
>>>>>>> ca79a24c

## Fares configuration

By default OTP will compute fares according to the GTFS specification if fare data is provided in your GTFS input.
For more complex scenarios or to handle bike rental fares, it is necessary to manually configure fares using the
`fares` section in `build-config.json`. You can combine different fares (for example transit and bike-rental)
by defining a `combinationStrategy` parameter, and a list of sub-fares to combine (all fields starting with `fare`
are considered to be sub-fares).

```JSON
// build-config.json
{
  // Select the custom fare "seattle"
  "fares": "seattle",
  // OR this alternative form that could allow additional configuration
  "fares": {
	"type": "seattle"
  }
}
```

```JSON
// build-config.json
{
  "fares": {
    // Combine two fares by simply adding them
    "combinationStrategy": "additive",
    // First fare to combine
    "fare0": "new-york",
    // Second fare to combine
    "fare1": {
      "type": "bike-rental-time-based",
      "currency": "USD",
      "prices": {
          // For trip shorter than 30', $4 fare
          "30":   4.00,
          // For trip shorter than 1h, $6 fare
          "1:00": 6.00
      }
    }
    // We could also add fareFoo, fareBar...
  }
}
```

The current list of custom fare type is:

- `bike-rental-time-based` - accepting the following parameters:
    - `currency` - the ISO 4217 currency code to use, such as `"EUR"` or `"USD"`,
    - `prices` - a list of {time, price}. The resulting cost is the smallest cost where the elapsed time of bike rental is lower than the defined time.
- `san-francisco` (no parameters)
- `new-york` (no parameters)
- `seattle` (no parameters)

The current list of `combinationStrategy` is:

- `additive` - simply adds all sub-fares.

## OSM / OpenStreetMap configuration

It is possible to adjust how OSM data is interpreted by OpenTripPlanner when building the road part of the routing graph.

### Way property sets

OSM tags have different meanings in different countries, and how the roads in a particular country or region are tagged affects routing. As an example are roads tagged with `highway=trunk (mainly) walkable in Norway, but forbidden in some other countries. This might lead to OTP being unable to snap stops to these roads, or by giving you poor routing results for walking and biking.
You can adjust which road types that are accessible by foot, car & bicycle as well as speed limits, suitability for biking and walking.

There are currently 3 wayPropertySets defined;

- `default` which is based on California/US mapping standard
- `norway` which is adjusted to rules and speeds in Norway
- `uk` which is adjusted to rules and speed in the UK

To add your own custom property set have a look at `org.opentripplanner.graph_builder.module.osm.NorwayWayPropertySet` and `org.opentripplanner.graph_builder.module.osm.DefaultWayPropertySet`. If you choose to mainly rely on the default rules, make sure you add your own rules first before applying the default ones. The mechanism is that for any two identical tags, OTP will use the first one.

```JSON
// build-config.json
{
  osmWayPropertySet: "norway"
}
```


### Custom naming

You can define a custom naming scheme for elements drawn from OSM by defining an `osmNaming` field in `build-config.json`,
such as:

```JSON
// build-config.json
{
  "osmNaming": "portland"
}
```

There is currently only one custom naming module called `portland` (which has no parameters).

### Micromobility Restrictions

By default, OTP allows the traversal of any StreetEdge by a micromobility vehicle where a bicycle is also allowed to traverse the StreetEdge. Also by default, OTP allows rented micromobility vehicles to be dropped off on any StreetEdge in the graph.

It is possible to load in restricted micromobility travel and rental parking areas that will be applied throughout the graph. There are two separate keys that can be added to describe either areas where travel is forbidden or where parking floating
rental vehicles is forbidden. Each file must contain GeoJson with a Feature or FeatureCollection that contains only Polygons
or MultiPolygons. If any part of the geometry of a StreetEdge intersects any part of the given GeoJSON, then the entire StreetEdge will be marked as either not allowing traversal or not allowing the dropoff of a rented micromobility vehicle depending on the restriction being analyzed. The values of these keys can be either a url or a file path. For example:

```JSON
// build-config.json
{
  "micromobilityTravelRestrictionsUrlOrFile": "file:/some/path/no_riding_zones.geojson",
  "micromobilityDropoffRestrictionsUrlOrFile": "http://example.com/no_parking_zones.geojson"
}
```


# Runtime router configuration

This section covers all options that can be set for each router using the `router-config.json` file.
These options can be applied by the OTP server without rebuilding the graph.

config key | description | value type | value default | notes
---------- | ----------- | ---------- | ------------- | -----
`routingDefaults` | Default routing parameters, which will be applied to every request | object |  | see [routing defaults](#routing-defaults)
`timeout` | maximum time limit for route queries | double | null | units: seconds; see [timeouts](#timeouts)
`timeouts` | when returning multiple itineraries, set different maximum time limits for the 1st, 2nd, etc. itinerary | array of doubles | `[5, 4, 2]` | units: seconds; see [timeouts](#timeouts)
`requestLogFile` | Path to a plain-text file where requests will be logged | string | null | see [logging incoming requests](#logging-incoming-requests)
`boardTimes` | change boarding times by mode | object | null | see [boarding and alighting times](#boarding-and-alighting-times)
`alightTimes` | change alighting times by mode | object | null | see [boarding and alighting times](#boarding-and-alighting-times)
`updaters` | configure real-time updaters, such as GTFS-realtime feeds | object | null | see [configuring real-time updaters](#configuring-real-time-updaters)

## Routing defaults

There are many trip planning options used in the OTP web API, and more exist
internally that are not exposed via the API. You may want to change the default value for some of these parameters,
i.e. the value which will be applied unless it is overridden in a web API request.

A full list of them can be found in the RoutingRequest class
<<<<<<< HEAD

[in the Javadoc](http://otp-docs.ibi-transit.com/JavaDoc/org/opentripplanner/routing/core/RoutingRequest.html).

=======
[in the Javadoc](http://dev.opentripplanner.org/javadoc/1.4.0/org/opentripplanner/routing/core/RoutingRequest.html).
>>>>>>> ca79a24c
Any public field or setter method in this class can be given a default value using the routingDefaults section of
`router-config.json` as follows:

```JSON
{
    "routingDefaults": {
        "walkSpeed": 2.0,
        "stairsReluctance": 4.0,
        "carDropoffTime": 240
    }
}
```

## Routing modes

The routing request parameter `mode` determines which transport modalities should be considered when calculating the list
of routes.

<<<<<<< HEAD
Some modes (mostly bicycle and car) also have optional qualifiers `RENT`, `HAIL` or `PARK` to specify if vehicles are to be parked at a station or rented. In theory
=======
Some modes (mostly bicycle and car) also have optional qualifiers `RENT` and `PARK` to specify if vehicles are to be parked at a station or rented. In theory
>>>>>>> ca79a24c
this can also apply to other modes but makes sense only in select cases which are listed below.

Whether a transport mode is available highly depends on the input feeds (GTFS, OSM, bike sharing feeds) and the graph building options supplied to OTP.

The complete list of modes are:

- `WALK`: Walking some or all of the route.

- `TRANSIT`: General catch-all for all public transport modes.

- `BICYCLE`: Cycling for the entirety of the route or taking a bicycle onto the public transport and cycling from the arrival station to the destination.

- `BICYCLE_RENT`: Taking a rented, shared-mobility bike for part or the entirety of the route.  

    _Prerequisite:_ Vehicle positions need to be added to OTP either as static stations or dynamic data feeds. 

    For dynamic bike positions configure an input feed. See [Configuring real-time updaters](Configuration.md#configuring-real-time-updaters).

    For static stations check the graph building documentation for the property `staticBikeRental`.

- `BICYCLE_PARK`: Leaving the bicycle at the departure station and walking from the arrival station to the destination.

    This mode needs to be combined with at least one transit mode (or `TRANSIT`) otherwise it behaves like an ordinary bicycle journey.

    _Prerequisite:_ Bicycle parking stations present in the OSM file and visible to OTP by enabling the property `staticBikeParkAndRide` during graph build.

- `CAR`: Driving your own car the entirety of the route. 

    If this is combined with `TRANSIT` it will return routes with a 
    [Kiss & Ride](https://en.wikipedia.org/wiki/Park_and_ride#Kiss_and_ride_/_kiss_and_fly) component. This means that the car is not parked in a permanent
    parking area but rather the passenger is dropped off (for example, at an airport) and the driver continues driving the car away from the drop off
    location.

- `CAR_PARK`: Driving a car to the park-and-ride facilities near a station and taking public transport.

    This mode needs to be combined with at least one transit mode (or `TRANSIT`) otherwise it behaves like an ordinary car journey.

    _Prerequisite:_ Park-and-ride areas near the station need to be present in the OSM input file.

<<<<<<< HEAD
- `CAR_RENT`: Taking a rented, shared-mobility car for part or the entirety of the route.

    _Prerequisite:_ Vehicle positions need to be added to OTP as dynamic data feeds.

    For dynamic car positions configure an input feed. See [Configuring real-time updaters](Configuration.md#configuring-real-time-updaters).

- `CAR_HAIL`: Hailing a car from a transportation network company such as Lyft or Uber and then riding in the vehicle for part or the entirety of the route. OTP will still use its underlying graph to calculate driving directions, so car leg results will likely contain different travel time estimates than those quoted from the TNC providers. If service is not available at a particular pickup location, this can cause a TNC availability error which can result in an itinerary not being able to be calculated.

    _Prerequisite:_ At least one TNC updater must be added in `router-config.json`.

- `MICROMOBILITY`: Riding on a lightweight motorized vehicle for the entirety of the route or taking said vehicle onto public transport and riding again from the arrival station to the destination. This mode could theoretically also be used to model human power while pedaling a bicycle.

- `MICROMOBILITY_RENT`: Taking a rented, shared-mobility motorized vehicle for part or the entirety of the route.  

    _Prerequisite:_ Vehicle positions need to be added to OTP  as dynamic data feeds.

    For dynamic vehicle positions configure an input feed. See [Configuring real-time updaters](Configuration.md#configuring-real-time-updaters).
=======
>>>>>>> ca79a24c

The following modes are 1-to-1 mappings from the [GTFS `route_type`](https://developers.google.com/transit/gtfs/reference/#routestxt):

- `TRAM`: Tram, streetcar, or light rail. Used for any light rail or street-level system within a metropolitan area.

- `SUBWAY`: Subway or metro. Used for any underground rail system within a metropolitan area.

- `RAIL`: Used for intercity or long-distance travel.

- `BUS`: Used for short- and long-distance bus routes.

- `FERRY`: Ferry. Used for short- and long-distance boat service.

- `CABLE_CAR`: Cable car. Used for street-level cable cars where the cable runs beneath the car.

- `GONDOLA`: Gondola or suspended cable car. Typically used for aerial cable cars where the car is suspended from the cable.

- `FUNICULAR`: Funicular. Used for any rail system that moves on steep inclines with a cable traction system.

Lastly, this mode is part of the [Extended GTFS route types](https://developers.google.com/transit/gtfs/reference/extended-route-types):

- `AIRPLANE`: Taking an airplane.

Note that there are conceptual overlaps between `TRAM`, `SUBWAY` and `RAIL` and some transport providers categorize their routes differently to others.
In other words, what is considered a `SUBWAY` in one city might be of type `RAIL` in another. Study your input GTFS feed carefully to 
find out the appropriate mapping in your region.

### Drive-to-transit routing defaults

When using the "park and ride" or "kiss and ride" modes (drive to transit), the initial driving time to reach a transit
stop or park and ride facility is constrained. You can set a drive time limit in seconds by adding a line like
`maxPreTransitTime = 1200` to the routingDefaults section. If the limit is too high on a very large street graph, routing
performance may suffer.


## Boarding and alighting times

Sometimes there is a need to configure a longer boarding or alighting times for specific modes, such as airplanes or ferries,
where the check-in process needs to be done in good time before boarding. The boarding time is added to the time when going
from the stop (offboard) vertex to the onboard vertex, and the alight time is added vice versa. The times are configured as
seconds needed for the boarding and alighting processes in `router-config.json` as follows:

```JSON
{
  "boardTimes": {
    "AIRPLANE": 2700
  },
  "alightTimes": {
    "AIRPLANE": 1200
  }
}
```

## Timeouts

Path searches can sometimes take a long time to complete, especially certain problematic cases that have yet to be optimized.
Often a first itinerary is found quickly, but it is time-consuming or impossible to find subsequent alternative itineraries
and this delays the response. You can set timeouts to avoid tying up server resources on pointless searches and ensure that
your users receive a timely response. When a search times out, a WARN level log entry is made with information that can
help identify problematic searches and improve our routing methods. The simplest timeout option is:

```JSON
// router-config.json
{
  "timeout": 5.5
}
```

This specifies a single timeout in (optionally fractional) seconds. Searching is aborted after this many seconds and any
paths already found are returned to the client. This is equivalent to specifying a `timeouts` array with a single element.
The alternative is:

```JSON
// router-config.json
{
  "timeouts": [5, 4, 3, 1]
}
```

Here, the configuration key is `timeouts` (plural) and we specify an array of times in floating-point seconds. The Nth
element in the array applies to the Nth itinerary search, and importantly all values are relative to the beginning of the
search for the *first* itinerary. If OTP is configured to find more itineraries than there are elements in the timeouts
array, the final element in the timeouts array will apply to all remaining unmatched searches.

This allows you to keep overall response time down while ensuring that the end user will get at least one
response, providing more only when it won't hurt response time. The timeout values will typically be decreasing to
reflect the decreasing marginal value of alternative itineraries: everyone wants at least one response, it's nice to
have two for comparison, but we only care about having three, four, or more options if completing those extra searches
doesn't cause annoyingly long response times.

## Logging incoming requests

You can log some characteristics of trip planning requests in a file for later analysis. Some transit agencies and
operators find this information useful for identifying existing or unmet transportation demand. Logging will be
performed only if you specify a log file name in the router config:

```JSON
// router-config.json
{
  "requestLogFile": "/var/otp/request.log"
}
```

Each line in the resulting log file will look like this:

`2016-04-19T18:23:13.486 0:0:0:0:0:0:0:1 ARRIVE 2016-04-07T00:17 WALK,BUS,CABLE_CAR,TRANSIT,BUSISH 45.559737193889966 -122.64999389648438 45.525592487765635 -122.39044189453124 6095 3 5864 3 6215 3`

The fields are separated by whitespace and are (in order):

1. Date and time the request was received
2. IP address of the user
3. Arrive or depart search
4. The arrival or departure time
5. A comma-separated list of all transport modes selected
6. Origin latitude and longitude
7. Destination latitude and longitude

Finally, for each itinerary returned to the user, there is a travel duration in seconds and the number of transit vehicles used in that itinerary.


## Real-time data

GTFS feeds contain *schedule* data that is is published by an agency or operator in advance. The feed does not account
 for unexpected service changes or traffic disruptions that occur from day to day. Thus, this kind of data is also
 referred to as 'static' data or 'theoretical' arrival and departure times.

### GTFS-Realtime

The [GTFS-RT spec](https://developers.google.com/transit/gtfs-realtime/) complements GTFS with three additional kinds of
feeds. In contrast to the base GTFS schedule feed, they provide *real-time* updates (*'dynamic'* data) and are are
updated from minute to minute.

- **Alerts** are text messages attached to GTFS objects, informing riders of disruptions and changes.

- **TripUpdates** report on the status of scheduled trips as they happen, providing observed and predicted arrival and
departure times for the remainder of the trip.

- **VehiclePositions** give the location of some or all vehicles currently in service, in terms of geographic coordinates
or position relative to their scheduled stops.

### Bicycle rental systems

Besides GTFS-RT transit data, OTP can also fetch real-time data about bicycle rental networks including the number
of bikes and free parking spaces at each station. We support bike rental systems from JCDecaux, BCycle, VCub, Keolis,
Bixi, the Dutch OVFiets system, ShareBike, GBFS and a generic KML format.
It is straightforward to extend OTP to support any bike rental system that
exposes a JSON API or provides KML place markers, though it requires writing a little code.

The generic KML needs to be in format like

```XML
<?xml version="1.0" encoding="utf-8" ?>
<kml xmlns="http://www.opengis.net/kml/2.2">
<Document id="root_doc">
<Schema name="citybikes" id="citybikes">
    <SimpleField name="ID" type="int"></SimpleField>
</Schema>
  <Placemark>
    <name>A Bike Station</name>
    <ExtendedData><SchemaData schemaUrl="#citybikes">
        <SimpleData name="ID">0</SimpleData>
    </SchemaData></ExtendedData>
      <Point><coordinates>24.950682884886643,60.155923430488102</coordinates></Point>
  </Placemark>
</Document></kml>
```

### Configuring real-time updaters

Real-time data can be provided using either a pull or push system. In a pull configuration, the GTFS-RT consumer polls the
real-time provider over HTTP. That is to say, OTP fetches a file from a web server every few minutes. In the push
configuration, the consumer opens a persistent connection to the GTFS-RT provider, which then sends incremental updates
immediately as they become available. OTP can use both approaches. The [OneBusAway GTFS-realtime exporter project](https://github.com/OneBusAway/onebusaway-gtfs-realtime-exporter) provides this kind of streaming, incremental updates over a websocket rather than a single large file.

Real-time data sources are configured in `router-config.json`. The `updaters` section is an array of JSON objects, each
of which has a `type` field and other configuration fields specific to that type. Common to all updater entries that
connect to a network resource is the `url` field.

```JSON
// router-config.json
{
    // Routing defaults are any public field or setter in the Java class
    // org.opentripplanner.routing.core.RoutingRequest
    "routingDefaults": {
        "numItineraries": 6,
        "walkSpeed": 2.0,
        "stairsReluctance": 4.0,
        "carDropoffTime": 240
    },

    "updaters": [

        // GTFS-RT service alerts (frequent polling)
        {
            "type": "real-time-alerts",
            "frequencySec": 30,
            "url": "http://developer.trimet.org/ws/V1/FeedSpecAlerts/appID/0123456789ABCDEF",
            "feedId": "TriMet"
        },

        // Polling bike rental updater.
        // sourceType can be: jcdecaux, b-cycle, bixi, keolis-rennes, ov-fiets,
        // city-bikes, citi-bike-nyc, next-bike, vcub, kml
        {
            "type": "bike-rental",
            "frequencySec": 300,
            "sourceType": "city-bikes",
            "url": "http://host.domain.tld"
        },

        //<!--- San Francisco Bay Area bike share -->
        {
          "type": "bike-rental",
          "frequencySec": 300,
          "sourceType": "sf-bay-area",
          "url": "http://www.bayareabikeshare.com/stations/json"
        },

        //<!--- Tampa Area bike share -->
        {
          "type": "bike-rental",
          "frequencySec": 300,
          "sourceType": "gbfs",
          "url": "http://coast.socialbicycles.com/opendata/"
        },


        // Polling bike rental updater for DC bikeshare (a Bixi system)
        // Negative update frequency means to run once and then stop updating (essentially static data)
        {
            "type": "bike-rental",
            "sourceType": "bixi",
            "url": "https://www.capitalbikeshare.com/data/stations/bikeStations.xml",
            "frequencySec": -1
		},

        // Bike parking availability
        {
            "type": "bike-park"
        },

        // Polling for GTFS-RT TripUpdates)
        {
            "type": "stop-time-updater",
            "frequencySec": 60,
            // this is either http or file... shouldn't it default to http or guess from the presence of a URL?
            "sourceType": "gtfs-http",
            "url": "http://developer.trimet.org/ws/V1/TripUpdate/appID/0123456789ABCDEF",
            "feedId": "TriMet"
        },

        // Streaming differential GTFS-RT TripUpdates over websockets
        {
            "type": "websocket-gtfs-rt-updater"
        }
    ]
}
```
#### GBFS Configuration

Steps to add a GBFS feed to a router:

- Add one entry in the `updater` field of `router-config.json` in the format

```JSON
{
     "type": "bike-rental",
     "frequencySec": 60,
     "sourceType": "gbfs",
     "url": "http://coast.socialbicycles.com/opendata/"
}
```

- Follow these instructions to fill these fields:

```
type: "bike-rental"
frequencySec: frequency in seconds in which the GBFS service will be polled
sourceType: "gbfs"
url: the URL of the GBFS feed (do not include the gbfs.json at the end) *
```
\* For a list of known GBFS feeds see the [list of known GBFS feeds](https://github.com/NABSA/gbfs/blob/master/systems.csv)

<<<<<<< HEAD
#### Transportation Network Company Configuration

A transportation network company (TNC) is a company that provides on-demand car hailing services. When one of these updaters is configured it is possible to plan trips where part or all of the journey involves a passenger being picked up, transported in a car and then dropped off at another location.

A TNC updater can be configured with either a company that has an API for determining arrival and ride estimates, or with a simple "No API" updater that always returns a default arrival estimate and 0 duration and $0 ride estimates.

For the TNC updaters with APIs, it is possible to add either Uber or Lyft as a TNC updater, assuming that either of those companies allow you to access their APIs. OTP provides helper methods for making authenticated requests to each provider's API and also for verifying that TNC service exists when making certain routing requests that use a TNC for part or all of the trip.

For each TNC updater, you have to manually determine what the ride type ids are for wheelchair-accessible services in the area that OTP will be planning trips in.

##### No API

- Add one entry in the `updater` field of `router-config.json` in the format:

```JSON
{
    "type": "transportation-network-company-updater",
    "sourceType": "no-api",
    "defaultArrivalTimeSeconds": 123,
    "isWheelChairAccessible": true
}
```

If the `defaultArrivalTimeSeconds` is set in the config, this value will always be returned as the default arrival estimate. Otherwise, a default arrival estimate of 0 seconds is used.

If the `isWheelChairAccessible` is set to true, then the arrival and ride estimates will show that the ride type of the TNC allows wheelchairs.

##### Uber

- Add one entry in the `updater` field of `router-config.json` in the format:

```JSON
{
    "type": "transportation-network-company-updater",
    "sourceType": "uber",
    "serverToken": "YOUR-SECRET-TOKEN",
    "wheelChairAccessibleRideType": "REGION-SPECIFIC-ID"
}
```

##### Lyft

- Add one entry in the `updater` field of `router-config.json` in the format:

```JSON
{
    "type": "transportation-network-company-updater",
    "sourceType": "lyft",
    "clientId": "YOUR-CLIENT-ID",
    "clientSecret": "YOUR-CLIENT-SECRET"
}
```

#### Car Rental Configuration

Currently, it is possible to add an updater for car2go if they provide you with data for where their cars are. This updater reads in data from a url or file about the vehicle positions and the areas where the cars are allowed to be dropped off inside of. The data format is a list of JSON objects. The regions data must be valid GeoJSON of Polygons or MultiPolygons in either a Feature or a Feature collection.

Add one entry in the `updater` field of `router-config.json` in the format:

```JSON
{
    "type": "car-rental-updater",
    "sourceType": "car2go",
    "frequencySec": 60,
    "vehiclesUrl": "http://example.com/vehicles.json",
    "regionsUrl": "http://example.com/regions.json"
}
```

#### Micromobility Rental Configuration

Adding networks of micromobility vehicles is very similar to adding in bikeshare, but the underlying code that determines how it is possible to pickup and dropoff vehicles and the speed at which they travel is different. Also, it is possible to add in data about where the vehicles can be dropped off at.

The `network` field is used both internally and externally to identify the extent and use of this particular vehicle rental system. It's required for systems with more than 1 vehicle rental operator.

The `url` field must point to the root `gbfs.json` endpoint.

Add one entry in the `updater` field of `router-config.json` in the format:

```JSON
{
    "type": "vehicle-rental-updater",
    "frequencySec": 60,
    "network": "LIME",
    "sourceType": "gbfs",
    "url": "https://example.com/gbfs.json",
    "regionsUrl": "file:/home/workspace/boundary.json"
}
```

# Configure using command-line arguments

Certain settings can be provided on the command line, when starting OpenTripPlanner. See the `CommandLineParameters` class for [a full list of arguments](http://otp-docs.ibi-transit.com/JavaDoc/org/opentripplanner/standalone/CommandLineParameters.html).
=======
# Configure using command-line arguments

Certain settings can be provided on the command line, when starting OpenTripPlanner. See the `CommandLineParameters` class for [a full list of arguments](http://dev.opentripplanner.org/javadoc/1.4.0/org/opentripplanner/standalone/CommandLineParameters.html).
>>>>>>> ca79a24c
<|MERGE_RESOLUTION|>--- conflicted
+++ resolved
@@ -84,18 +84,12 @@
 `matchBusRoutesToStreets` | Based on GTFS shape data, guess which OSM streets each bus runs on to improve stop linking | boolean | false |
 `fetchElevationUS` | Download US NED elevation data and apply it to the graph | boolean | false |
 `elevationBucket` | If specified, download NED elevation tiles from the given AWS S3 bucket | object | null | provide an object with `accessKey`, `secretKey`, and `bucketName` for AWS S3
-<<<<<<< HEAD
 `readCachedElevations` | If true, reads in pre-calculated elevation data. | boolean | true | see [Elevation Data Calculation Optimizations](#elevation-data-calculation-optimizations)
 `writeCachedElevations` | If true, writes the calculated elevation data. | boolean | false | see [Elevation Data Calculation Optimizations](#elevation-data-calculation-optimizations)
-`fares` | A specific fares service to use | object | null | see [fares configuration](#fares-configuration)
-`osmNaming` | A custom OSM namer to use | object | null | see [custom naming](#custom-naming)
-`osmWayPropertySet` | Custom OSM way properties | string | `default` | options: `default`, `norway`
-=======
 `elevationUnitMultiplier` | Specify a multiplier to convert elevation units from source to meters | double | 1.0 | see [Elevation unit conversion](#elevation-unit-conversion)
 `fares` | A specific fares service to use | object | null | see [fares configuration](#fares-configuration)
 `osmNaming` | A custom OSM namer to use | object | null | see [custom naming](#custom-naming)
 `osmWayPropertySet` | Custom OSM way properties | string | `default` | options: `default`, `norway`, `uk`
->>>>>>> ca79a24c
 `staticBikeRental` | Whether bike rental stations should be loaded from OSM, rather than periodically dynamically pulled from APIs | boolean | false | 
 `staticParkAndRide` | Whether we should create car P+R stations from OSM data | boolean | true | 
 `staticBikeParkAndRide` | Whether we should create bike P+R stations from OSM data | boolean | false | 
@@ -107,11 +101,8 @@
 `banDiscouragedBiking` | should walking should be allowed on OSM ways tagged with `bicycle=discouraged"` | boolean | false | 
 `maxTransferDistance` | Transfers up to this length in meters will be pre-calculated and included in the Graph | double | 2,000 | units: meters
 `extraEdgesStopPlatformLink` | add extra edges when linking a stop to a platform, to prevent detours along the platform edge | boolean | false | 
-<<<<<<< HEAD
 `micromobilityTravelRestrictionsUrlOrFile` | Loads in a GeoJSON file that represents areas where it is forbidden to traverse a StreetEdge with the `MICROMOBILITY` mode. | string | null | see [Micromobility Restrictions](#micromobility-restrictions)
 `micromobilityDropoffRestrictionsUrlOrFile` | Loads in a GeoJSON file that represents areas where it is forbidden to dropoff a rented micromobility vehicle. | string | null | see [Micromobility Restrictions](#micromobility-restrictions)  
-=======
->>>>>>> ca79a24c
 
 This list of parameters in defined in the [code](https://github.com/opentripplanner/OpenTripPlanner/blob/master/src/main/java/org/opentripplanner/standalone/GraphBuilderParameters.java#L186-L215) for `GraphBuilderParameters`.
 
@@ -253,44 +244,43 @@
 DEM files(USGS DEM) is not supported by OTP, but can be converted to GeoTIFF with tools like [GDAL](http://www.gdal.org/). 
 Use `gdal_merge.py -o merged.tiff *.dem` to merge a set of `dem` files into one `tif` file.
 
-<<<<<<< HEAD
-### Elevation Data Calculation Optimizations
-
-Calculating elevations on all StreetEdges can take a dramatically long time. In a very large graph build for multiple Northeast US states, the time it took to download the elevation data and calculate all of the elevations took 5,509 seconds (roughly 1.5 hours).
-
-If you are using cloud computing for your OTP instances, it is recommended to create prebuilt images that contain the elevation data you need. This will save time because all of the data won't need to be downloaded.
-
-However, the bulk of the time will still be spent calculating elevations for all of the street edges. Therefore, a further optimization can be done to calculate and save the elevation data during a graph build and then save it for future use.
-
-In order to write out the precalculated elevation data, add this to your `build-config.json` file:
-=======
 See Interline [PlanetUtils](https://github.com/interline-io/planetutils) for a set of scripts to download, merge, and resample [Mapzen/Amazon Terrain Tiles](https://registry.opendata.aws/terrain-tiles/).
 
 ### Elevation unit conversion
 
 By default, OTP expects the elevation data to use metres. However, by setting `elevationUnitMultiplier` in `build-config.json`,
 it is possible to define a multiplier that converts the elevation values from some other unit to metres.
->>>>>>> ca79a24c
-
-```JSON
-// build-config.json
-{
-<<<<<<< HEAD
-  "writeCachedElevations": true
-}
-```
-
-After building the graph, a file called `cached_elevations.obj` will be written to the cache directory. By default, this file is not written during graph builds. There is also a graph build parameter called `readCachedElevations` which is set to `true` by default.
-
-In graph builds, the elevation module will attempt to read the `cached_elevations.obj` file from the cache directory. The cache directory defaults to `/var/otp/cache`, but this can be overriden via the CLI argument `--cache <directory>`. For the same graph build for multiple Northeast US states, the time it took with using this predownloaded and precalculated data became 543.7 seconds (roughly 9 minutes).
-
-The cached data is a lookup table where the coordinate sequences of respective street edges are used as keys for calculated data. Therefore, it is expected that over time various edits to OpenStreetMap will cause this cached data to become stale and not include new OSM ways. Therefore, periodic update of this cached data is recommended.
-=======
+
+```JSON
+// build-config.json
+{
   // Correct conversation multiplier when source data uses decimetres instead of metres
   "elevationUnitMultiplier": 0.1
 }
 ```
->>>>>>> ca79a24c
+
+### Elevation Data Calculation Optimizations
+
+Calculating elevations on all StreetEdges can take a dramatically long time. In a very large graph build for multiple Northeast US states, the time it took to download the elevation data and calculate all of the elevations took 5,509 seconds (roughly 1.5 hours).
+
+If you are using cloud computing for your OTP instances, it is recommended to create prebuilt images that contain the elevation data you need. This will save time because all of the data won't need to be downloaded.
+
+However, the bulk of the time will still be spent calculating elevations for all of the street edges. Therefore, a further optimization can be done to calculate and save the elevation data during a graph build and then save it for future use.
+
+In order to write out the precalculated elevation data, add this to your `build-config.json` file:
+
+```JSON
+// build-config.json
+{
+  "writeCachedElevations": true
+}
+```
+
+After building the graph, a file called `cached_elevations.obj` will be written to the cache directory. By default, this file is not written during graph builds. There is also a graph build parameter called `readCachedElevations` which is set to `true` by default.
+
+In graph builds, the elevation module will attempt to read the `cached_elevations.obj` file from the cache directory. The cache directory defaults to `/var/otp/cache`, but this can be overriden via the CLI argument `--cache <directory>`. For the same graph build for multiple Northeast US states, the time it took with using this predownloaded and precalculated data became 543.7 seconds (roughly 9 minutes).
+
+The cached data is a lookup table where the coordinate sequences of respective street edges are used as keys for calculated data. Therefore, it is expected that over time various edits to OpenStreetMap will cause this cached data to become stale and not include new OSM ways. Therefore, periodic update of this cached data is recommended.
 
 ## Fares configuration
 
@@ -426,15 +416,7 @@
 internally that are not exposed via the API. You may want to change the default value for some of these parameters,
 i.e. the value which will be applied unless it is overridden in a web API request.
 
-A full list of them can be found in the RoutingRequest class
-<<<<<<< HEAD
-
-[in the Javadoc](http://otp-docs.ibi-transit.com/JavaDoc/org/opentripplanner/routing/core/RoutingRequest.html).
-
-=======
-[in the Javadoc](http://dev.opentripplanner.org/javadoc/1.4.0/org/opentripplanner/routing/core/RoutingRequest.html).
->>>>>>> ca79a24c
-Any public field or setter method in this class can be given a default value using the routingDefaults section of
+A full list of them can be found in the RoutingRequest class [in the Javadoc](http://otp-docs.ibi-transit.com/JavaDoc/org/opentripplanner/routing/core/RoutingRequest.html). Any public field or setter method in this class can be given a default value using the routingDefaults section of
 `router-config.json` as follows:
 
 ```JSON
@@ -452,12 +434,7 @@
 The routing request parameter `mode` determines which transport modalities should be considered when calculating the list
 of routes.
 
-<<<<<<< HEAD
-Some modes (mostly bicycle and car) also have optional qualifiers `RENT`, `HAIL` or `PARK` to specify if vehicles are to be parked at a station or rented. In theory
-=======
-Some modes (mostly bicycle and car) also have optional qualifiers `RENT` and `PARK` to specify if vehicles are to be parked at a station or rented. In theory
->>>>>>> ca79a24c
-this can also apply to other modes but makes sense only in select cases which are listed below.
+Some modes (mostly bicycle and car) also have optional qualifiers `RENT`, `HAIL` or `PARK` to specify if vehicles are to be parked at a station or rented. In theory this can also apply to other modes but makes sense only in select cases which are listed below.
 
 Whether a transport mode is available highly depends on the input feeds (GTFS, OSM, bike sharing feeds) and the graph building options supplied to OTP.
 
@@ -496,7 +473,6 @@
 
     _Prerequisite:_ Park-and-ride areas near the station need to be present in the OSM input file.
 
-<<<<<<< HEAD
 - `CAR_RENT`: Taking a rented, shared-mobility car for part or the entirety of the route.
 
     _Prerequisite:_ Vehicle positions need to be added to OTP as dynamic data feeds.
@@ -514,8 +490,6 @@
     _Prerequisite:_ Vehicle positions need to be added to OTP  as dynamic data feeds.
 
     For dynamic vehicle positions configure an input feed. See [Configuring real-time updaters](Configuration.md#configuring-real-time-updaters).
-=======
->>>>>>> ca79a24c
 
 The following modes are 1-to-1 mappings from the [GTFS `route_type`](https://developers.google.com/transit/gtfs/reference/#routestxt):
 
@@ -799,7 +773,6 @@
 ```
 \* For a list of known GBFS feeds see the [list of known GBFS feeds](https://github.com/NABSA/gbfs/blob/master/systems.csv)
 
-<<<<<<< HEAD
 #### Transportation Network Company Configuration
 
 A transportation network company (TNC) is a company that provides on-demand car hailing services. When one of these updaters is configured it is possible to plan trips where part or all of the journey involves a passenger being picked up, transported in a car and then dropped off at another location.
@@ -892,9 +865,4 @@
 
 # Configure using command-line arguments
 
-Certain settings can be provided on the command line, when starting OpenTripPlanner. See the `CommandLineParameters` class for [a full list of arguments](http://otp-docs.ibi-transit.com/JavaDoc/org/opentripplanner/standalone/CommandLineParameters.html).
-=======
-# Configure using command-line arguments
-
-Certain settings can be provided on the command line, when starting OpenTripPlanner. See the `CommandLineParameters` class for [a full list of arguments](http://dev.opentripplanner.org/javadoc/1.4.0/org/opentripplanner/standalone/CommandLineParameters.html).
->>>>>>> ca79a24c
+Certain settings can be provided on the command line, when starting OpenTripPlanner. See the `CommandLineParameters` class for [a full list of arguments](http://otp-docs.ibi-transit.com/JavaDoc/org/opentripplanner/standalone/CommandLineParameters.html).