# Changelog

## 1.4 (in progress)

- Remove Open Traffic prototype code (#2698)
- Docs: improve configuration documentation
- Update onebusaway-gtfs to latest version from OBA project (#2636)
- Remove the coupling to OneBusAway GTFS within OTP's internal model by creating new classes replacing the external classes (#2494)
- Allow OTP to search more service days for transit service (#2592)
- Allow itineraries in response to be sorted by duration (#2593)
- Add support for GTFS-flex services: flag stops, deviated-route service, and call-and-ride (#2603)
- Fix reverse optimization bug (#2653, #2411)
- Remove CarFreeAtoZ from list of deployments
- Fix XML response serialization (#2685)
<<<<<<< HEAD
- Correctly calculation elevation profile for partial street edges
=======
- Refactor InterleavedBidirectionalHeuristic (#2671)
>>>>>>> 35797650

## 1.3 (2018-08-03)

- Fix stop linking to only one edge of platform (#2472)
- Log and allow changing number of HTTP handler threads
- Update Dutch base fare from 89 to 90 cents (#2608)
- Add Dutch fare service (#2571)
- Revise unit tests to use less memory
- Run all graph updater setup methods sequentially (#2545)
- Allow vehicle rental systems with cars (stopgap parameter on bike rental)
- Bump R5 version to get newer gtfs-lib and FST serialization
- Move stopClusterMode parameter from routing config to build config (#2558)
- Update encrypted Maven artifact signing key (it expired)
- Clean up logging
- Remove/update deprecated HTTPClient, add missing SSL ciphers (#2451)
- Make maxTransfer options configurable through scripting API (#2507)
- Fix scripts when entity IDs contain colons (#2474)
- Add HTML report for stops more than 20m from linked road (#2460)
- Update fares in NycFareServiceImpl (#2466)
- Compact legs NPE fix (#2449) (#2490)
- Docs: elevation data configuration, USGS DEM files
- Docs: Update list of deployments
- Docs: API, list of deployments, usage stats and tutorials
- Docs: Update leadership committee listing following Boston Summit
- Docs: Update OTP logo (Thanks Kate Chanba!)

## 1.2 (2017-09-18)

- Add support for consuming GBFS bike-rental availability feeds. #2458
- Add GBFS configuration example
- Add flag for including requested start/end time in maxHours in planner API. #2457
- Add maxTransferDistance graph builder parameter
- Add option for filtering non-pickup stops in TransitIndex stop times functions. #2377
- Support foot/bicycle=discouraged OSM tag. #2415
- Improve linking of transit platforms to connecting access ways. #2422 / #2428
- Fix bug when building graph with parent station transfers. #2404 / #2410
- Fix bugs in park and ride search. #2424
- Support different stop ID formats in field trip module
- Update URL in BANO geocoding module. #2438 / #2439
- Add more debug information related to trips matching using GTFS-RT feed. #2432
- Update default PATH_NOT_FOUND message to new wording developed w/ TriMet. #2355
- Update Travis build configuration to not attempt GPG operations. #2441
- Fix javadoc URL in scripting documentation. #2437
- Automatically link to GitHub issues in Changelog. #2426
- Expose FeedInfo objects in the Index API #2456
- Changes to Puget Sound region fare calculation #2484
- Fix coordinatates when clustering by parent station #2447
- Allow setting OSM Way Properties from build-config.json #2389
- Optionally compact ("reverse-optimize") results with complete reverse search #2449
- Add updater for urbaninfrastructure city bikes #2448
- Miscellaneous documentation updates

## 1.1 (2017-03-16)

- Deploy to Sonatype OSSRH and Maven Central
- Documentation updates including repo links
- New router-config stopClusterMode: clustering by parent station or geography [#2364](https://github.com/opentripplanner/OpenTripPlanner/issues/2364)
- Spanish and Portuguese UI Translations
- In TimeSurface API, serialize travel times to every point when detail=true
- Make OSM highway=corridor pedestrian routable
- Fix GraphIndex.stopTimesForStop to search on the request day rather than now
- Update GraphQL to latest version and improve support for complex arguments [#2367](https://github.com/opentripplanner/OpenTripPlanner/issues/2367)
- Add support for operationName to the graphql endpoint
- Fix findClosestStopsByWalking, properly set RoutingContext
- Fixed major routing problem where dead-end SimpleTransfers blocked walking paths [#2414](https://github.com/opentripplanner/OpenTripPlanner/issues/2414)
- Created Github issue template
- Avoid negative elevation figures: Compute ellipsoid-geoid offset and optionally apply to elevation calculations [#2301](https://github.com/opentripplanner/OpenTripPlanner/issues/2301)
- Fix VCub bike share updater using new API variable names.
- Fix spurious different-day warning [#2399](https://github.com/opentripplanner/OpenTripPlanner/issues/2399)
- Shutdown hook to gracefully shut down Grizzly [#2384](https://github.com/opentripplanner/OpenTripPlanner/issues/2384)
- Added headsign attribute for stoptimes in GraphQL [#2224](https://github.com/opentripplanner/OpenTripPlanner/issues/2224)
- Allow Cars on highway=*;bicycle=designated [#2374](https://github.com/opentripplanner/OpenTripPlanner/issues/2374)
- Expose PruneFloatingIslands parameters in build-config.json
- Lazy initialization of stop clusters where needed
- Include Agency/Route branding in responses
- Include turn-by-turn walking directions for transfer legs [#1707](https://github.com/opentripplanner/OpenTripPlanner/issues/1707)
- Output error when edge lengths are negative, and set them to 1mm
- Add disableAlertFiltering API flag [#2351](https://github.com/opentripplanner/OpenTripPlanner/issues/2351)
- Do not show arrival times at terminal stops in stop time viewer [#2357](https://github.com/opentripplanner/OpenTripPlanner/issues/2357)
- Index API now returns stop information URL, enabling hyperlinks in trip viewer [#2352](https://github.com/opentripplanner/OpenTripPlanner/issues/2352)
- Remove all unused model classes for index API [#1301](https://github.com/opentripplanner/OpenTripPlanner/issues/1301)
- Apply an interlining fix from 0.10 branch
- Allow quoted search phrases in the Lucene search [#2279](https://github.com/opentripplanner/OpenTripPlanner/issues/2279)
- Re-implement maxHours filter [#2332](https://github.com/opentripplanner/OpenTripPlanner/issues/2332)
- Properly set wheelchairAccessible on area edges
- Fixed file URL in test [#2339](https://github.com/opentripplanner/OpenTripPlanner/issues/2339)
- Add details field to fares, listing which legs each fare applies to [#1699](https://github.com/opentripplanner/OpenTripPlanner/issues/1699)

## 1.0 (2016-09-09)

- Fix problem with missing embedded router-configs.
- Check whether trips have been banned when applying in-seat transfers (interlining).
- Load embedded config for existing graphs on disk.
- Apply max walk distance to transfers, not just initial and final walk.
- Remove Conveyal tiles from client (which was getting expensive), add free Carto/MapZen tiles.
- Fixed headsigns: in itineraries, headsign for a leg used to always be the last stop.
- Updated default map tile sets in the client because Mapquest is no longer gratis.
- Fix problem with empty list ??? [#1873](https://github.com/opentripplanner/OpenTripPlanner/issues/1873)
- Rewrite of intermediate places handling in GraphPathFinder. Original request is cloned for each intermediate path.
- Routes in GraphQL API Change "type" to "mode" and add "type" as route type to Route for GraphQL
- Add effective end date to alerts (from HSL).
- Rutebanken Citybike bike share.
- Correct TPEG transport modes TPEG 401 and 402 to be "subway".
- Ignore exceptions caused by errors in OSM linear rings.
- Updated to version 2.18 of Jersey to fix hanging threads in Grizzly.
- Removed confusing "Busish" and "Trainish" pseudo-modes.
- FareService for Seattle: allow specifying fares in GTFS instead of hard-coding them in Java. Senior/youth fare prices are given in an extra column in fare attributes. Per-trip fares are taken into consideration when calculating fares in this region. 
- Update new linker to link to transitStops if no streets are found.
- Show the name supplied in the request for the origin/destination points in the response.
- Throw a trivialPath exception if start/end point are on the same edge.
- Switch to only use the new SimpleStreetLinker, even for search start and end points. Completely removed old linker classes. Changes for proper handling of wheelchairs and bicycles at start and end points.
- Properly handle null timetableSnapshots when there is no real-time data.


## 0.20 (2016-06-10)

- Re-enabled Enunciate, which works properly with OTP now. This means we have auto-generated API docs.
- Make headsign and block ID visible in the Stop Viewer.
- NYC fare service: filter out non-NYC agencies.
- Optionally log all requests to a file.
- Make max distance for in-seat transfers (interlining) configurable. Previously it was hardcoded at 200m.
- Polish translation for web client.
- Introduced bikeShareId in trip plans (separate from stopIds).
- Support for ShareBike bike rental system in Oslo, Drammen, Trondheim, Milan, Barcelona and Mexico City among others.
- Changed default waitAtBeginningFactor and timeouts.
- Show alert in client when itinerary departure date differs from search date.
- Exposed realtimeState in GraphQL responses.
- Fixed a routerConfig NullPointerException.
- Support for San Francisco bike share from leoromanovsky.
- GraphQL API for most transit data from hannesj.
- Disallow shortcuts through multiple StationStopEdges.
- Add support for airplanes (from HSL)
- Major simplification and correction of the longDistance heuristic, removed obsolete runState.options.heuristicWeight.
- Return default OSM level for ways that are not found.
- Profile routing: use earliest arrival objective function on-street, properly handle TrivialPathExceptions.
- Fixed ID matching when applying AlertPatches.
- Fixed banning of agencies in multi agency feeds.
- More coherent handling of feed IDs as scope for GTFS IDs.
- Added transit service start and end timestamps to BuildInfo.
- Handle embeded router configuration for POSTed graphs and zips for building.
- Simplified router-config handling.
- Properly lazy-initialize profile routing stopClusters. Added stop clusters to the Index API.
- Completely removed the ill-advised path parser system, which was too clever for its own good.    
- Sort itineraries by total travel time rather than in-transit time.
- Rental bikes: allow loading generic KML.
- Removed the experimental TransportNetwork classes, which shared no code with the rest of OTP and were duplicated in the R5 project. There are still some elements that can be cleaned out when only R5 is used by Conveyal's analysis system. The broker code in OTP is now able to start up R5 workers for Analyst.
- Use the Conveyal fork of the OBA GTFS loader, so that we can add our own extensions to GTFS.
- Updated docs to offer Conveyal Maven repo as a place to get prebuilt OTP.

## 0.19.0 (2016-05-25)

- TODO

## 0.18.0 (2015-05-29)

- Ability to load elevation from projected GeoTIFF
- Clarified axis order for unprojected GeoTIFFs
- Stop viewer and car distance fixed in client
- Server-side localization improvements
- Proper names for intersections
- JSON config for loading bikeshare and park and ride lots from OSM
- More ways to fetch isochrones
- Fixed frequency-based routing in repeated RAPTOR
- Calculate graph envelope at build time not runtime
- Fixed slow excessive HashGrid search
- Readthedocs documentation updates

## 0.17.0 (2015-05-14)

- Allow fetching arrivals/departures over a particular time window
- Completely new spatial analysis implementation: repeated RAPTOR search at every minute in a departure time window
- More reproducible spatial analysis results across similar graphs, thanks to more consistent splitting of streets etc.
- Sigmoidal accessibility metric rolloff (rather than hard-edged cutoff)
- Correction of equirectangular projection used in spatial analysis
- Improved, simplified, deterministic linking of stops into the street network

## 0.16.0 (2015-05-07)

- Several improvements to OSM tag based traversal permissions
- Scripting documentation
- Accept TIFF files whose names end in .tiff not .tif
- Store distances (not times) in Analyst Samples to allow variable walk speed
- Fixed bug in graph auto-scanning
- Fixed client-side bug in first and last itinerary buttons
- OTP startup scripts no longer use wildcards
- Transit, bike rental, and parking linking done in one module
- Elevation tiles for the US can be fetched from Amazon S3
- Bumped language level to Java 8 (lambda functions, method references, collection streams)

## 0.15.0 (2015-04-14)

- Fare module for Seattle
- JSON fare module and OSM street naming configuration
- Significant improvements to speed and result quality of Profile Routing
- Support for added and modified GTFS-RT trips (thanks Jaap Koelewijn of DAT Mobility and Plannerstack)
- Detailed edge lists in profile routing responses (for Transitive.js)
- Support for multiple access modes including bike rental in profile routing
- Fixes to graph reloading via web API
- Improved comments in code and documentation of PointSets
- Pulled MapDB GTFS loader out into a separate repo
- Working artifact version was 0.15.0-SNAPSHOT instead of 1.0.0-SNAPSHOT (anticipating frequent point releases)

## 0.14.0 (2015-03-28)

- JSON configuration of graph building and routers
- Began moving documentation (including this changelog) into the OTP repo and rewriting it page by page. It is built statically from Markdown using mkdocs and published on readthedocs.
- Street edge lists and bike rental station IDs in profile routing results (allows better rendering)
- Improved correctness of profile routing
- Qualified modes including rented bikes work in profile routing
- Simplification of qualified mode sets
- Elevation models are loaded from TIFFs in graph directory
- Tiles for differences between TimeSurfaces
- Restructured relationship between Routers and Graphs
- Various changes enabling use of Analyst features in a cluster computing environment.
- Removed several single-implementation interfaces, factories, services and other superfluous abstractions
- Various client fixes related to the transit index API
- Revised nearby stops logic and transfer generation to eliminate useless transfer edges
- New Index API endpoints for geometries, transfers etc.
- Isochrone generation fixes
- Default mode of operation is now “long distance mode”
- Process for finding alternative routes is now based on banning trips and retrying, while reusing the heuristic
- Optimization objective functions are swappable, and have been simplified and corrected
- All client Javascript librariess are now pulled from a CDN
- Dutch BAG and French BANO geocoders
- Bus to street matching improvements
- Complete MapDB based GTFS and OSM loader libraries (will become separate projects, not yet connected to OTP graph builder)
- API documentation generation working again
- Disable some time consuming graph building steps by default
- Finnish and Swedish translations
- Subway-specific JSON configuration options (street to platform time)
- Realtime fetch / streaming configurable via JSON
- Stairs reluctance is much higher when carrying a bike
- Graph visualizer routing progress animates when a search is triggered via the web API
- Assume WGS84 (spherical distance calculations) everywhere
- Removed custom motor vehicle (which was unmaintained and not documented)
- Ability to poll for bike rental locations only once at startup
- Stoptimes are fetched for a specific service day in index API
- Bicycle triangle support in profile routing
- Proper handling of multiple access modes with different speeds in profile routing
- Command line option to output OTP's version

## 0.13.0 (2014-12-05)
- Detect apparent errors in GTFS interlining
- Long distance mode: use a pure weight-based state comparison, and use trip-banning retrying logic to get multiple paths. This compromises correctness somewhat but brings search times back within reason for large regional graphs. Also, we create significantly less SimpleTransfers.
- Progress on GTFS reading and writing library (not yet used by OTP).
- Bug fixes for tiny street edges, time zones.
- Deployment of artifacts to maven.conveyal.com via S3.
- Handle park and ride lots that have roads running through them, but don't share nodes with those roads.

## 0.12.1 (2014-11-17)
- Fixed threading problem caused by graph visualization instrumentation [#1611](https://github.com/opentripplanner/OpenTripPlanner/issues/1611)
- Fixed 'unconnected areas' infinite loop [#1605](https://github.com/opentripplanner/OpenTripPlanner/issues/1605)

## 0.12.0 (2014-11-11)
- Graph building from zipball of data sent over the wire
- OTP-specific GTFS loader library with error checking and recovery
- Bike and car park and ride improvements
- Stable hash codes for stop patterns and trips
- Bicycle safety and wheelchair access tile generators
- Newer versions of Grizzly, Jackson, and Enunciate (documentation generation now works)
- Redesigned HashGrid spatial index
- Significant reduction in graph size in memory and on disk
- Improved internationalization
- Ability to pause and step search in graph visualizer
- Additional graph visualizer modes for spotting overbranching
- Movement toward 1.0 web services API
- Kiss and Ride
- Complete removal of Spring
- Complete removal of Lombok
- CORS replaces JSONP
- Pointset classes for dealing with one-to-many calculations and accessibility calculations
- Experimental "Profile routing" which enumerates reasonable route combinations over a time range rather than exact itineraries
- Single-module Maven build (complete elimination of submodules)
- Alternate Gradle build script
- full internationalization of the map-based web client
- basic Lucene-based built-in geocoder

## 0.11.0 (2014-03-24) 
- Built-in HTTP server layer, making it possible to distribute OTP as a standalone JAR
- "Long-distance" mode for large graphs, including bidirectional goal direction heuristic.
- Simplified Maven project structure with less submodules
- GTFS-RT trip update support, including streaming incremental data, which directly affects route optimization

## 0.10.0 (2014-03-18)
This release was made to consolidate all the development that had occurred with a 0.9.x-SNAPSHOT Maven version. The changes were very significant and it was not appropriate to tag them as a minor bugfix release after the 0.9 tag. Though this release was performed at the same time as 0.11.0, it represents a much earlier stage in the development of OTP.

## 0.7.0 (2012-04-29)
- Bike rental support (thanks Laurent Grégoire)
- Realtime bike rental availability feed support
- Updated to new version of One Bus Away GTFS/CSV, fixing timezone and string interning issues (thanks Brian Ferris)
- Bugfixes in area routing, OSM loading, nonexistant NED tiles, route short names
- Dutch and French language updates
- Catch negative edge weights due to broken GTFS
- Significant (10-20%) speedup by moving a field into StateData (thanks Laurent Grégoire)

## 0.6.0 (2012-04-25)
- area routing
- more lenient parsing of times
- new directions icon set with SVG sources (thanks Laurent G)

## 0.5.4 (2012-04-06) 
- catch 0 divisors in NED builder, preventing NaN propagation to edge lengths
- avoid repeated insertion of edges into edge lists, which are now threadsafe edge sets
- identity equality for edges
- bounding box check in UnifiedCoverage (speed up NED loading)
- Dutch API messages
- elevation override fix
- less verbose graph builder (be sure to check graphbuilder annotation summary)
- replacement streets given names
- geocoder bug fix (thanks Laurent Gregoire)
- git commit IDs included in MavenVersion, allowing clearer OTP/Graph version mismatch warnings
- fix problems with immediate reboarding and unexpected edges in itinerary builder
- favicon (thanks Joel Haasnoot)
- Legs in API response have TripId (for realtime information)
- Polish locale (thanks Łukasz Witkowski)
- transfers.txt can define station paths, entry costs for stations
- allow loading a base graph into graphbuilder instead of starting from scratch

## 0.5.3 (2012-03-23)
- GTFS loader now loads feeds one-at-a-time, allowing per-feed configuration
- half-written graph files are now deleted on graph build error
- DST issue OTP-side fixes, tests adjusted to use timezones
- updated French translation
- fixed problem with loop ways in OSM
- graph coherency checking
- improved OSM floor number handling
- handle units in ele tags
- ferry icons (thanks Joel Haasnoot)
- mapbox streets tile layer is now the default
- complete Dutch translation

## 0.5.2 (2012-03-20)
- hop speed/distance checks, duplicate shape point filtering, etc.

## 0.5.1 (2012-03-16)
- more transit index features
- default agencyIDs now determined on a per-feed basis
- fixed fare overflow problem
- fixed bug in loop road turn conversion 
- additional graphbuilder warnings and annotations
- fixed a batch of bugs found by fixbugs  

## 0.5.0 (2012-03-09)
- stop codes, zones, and agency names in planner responses
- encapsulation of edge list modifications
- expanded edge and vertex type hierarchy
- use mapquest OSM server by default 
- Turkish locale (thanks Hasan Tayyar Beşik)
- German and Italian locales (thanks Gerardo Carrieri)
- bookmarkable trip URLs (thanks Matt Conway)
- elevator and OSM level support (thanks Matt Conway)
- BART/Muni fare service
- release and javadoc/apidoc publishing automation
- graph versioning based on Maven artifact version
- API for browsing graph internals
- improved stop linking
- optional island removal graphbuilder step
- and of course, lots of bugfixes

## 0.4.4 (2012-02-06)
Release in anticipation of upcoming merges.<|MERGE_RESOLUTION|>--- conflicted
+++ resolved
@@ -12,11 +12,8 @@
 - Fix reverse optimization bug (#2653, #2411)
 - Remove CarFreeAtoZ from list of deployments
 - Fix XML response serialization (#2685)
-<<<<<<< HEAD
+- Refactor InterleavedBidirectionalHeuristic (#2671)
 - Correctly calculation elevation profile for partial street edges
-=======
-- Refactor InterleavedBidirectionalHeuristic (#2671)
->>>>>>> 35797650
 
 ## 1.3 (2018-08-03)
 
