package org.opentripplanner.model.impl;

import com.google.common.base.Strings;
import org.opentripplanner.model.Agency;
import org.opentripplanner.model.FareAttribute;
import org.opentripplanner.model.FareRule;
import org.opentripplanner.model.FeedInfo;
import org.opentripplanner.model.Frequency;
import org.opentripplanner.model.IdentityBean;
import org.opentripplanner.model.Pathway;
import org.opentripplanner.model.Route;
import org.opentripplanner.model.ServiceCalendar;
import org.opentripplanner.model.ServiceCalendarDate;
import org.opentripplanner.model.ShapePoint;
import org.opentripplanner.model.Stop;
import org.opentripplanner.model.StopTime;
import org.opentripplanner.model.Transfer;
import org.opentripplanner.model.Trip;
import org.opentripplanner.model.OtpTransitService;

import java.util.ArrayList;
import java.util.HashSet;
import java.util.List;
import java.util.Set;

/**
 * This class is responsible for building a {@link OtpTransitService}. The instance returned by the
 * {@link #build()} method is read only, and this class provide a mutable collections to construct
 * a {@link OtpTransitService} instance.
 */
public class OtpTransitServiceBuilder {
    private final List<Agency> agencies = new ArrayList<>();

    private final List<ServiceCalendarDate> calendarDates = new ArrayList<>();

    private final List<ServiceCalendar> calendars = new ArrayList<>();

    private final List<FareAttribute> fareAttributes = new ArrayList<>();

    private final List<FareRule> fareRules = new ArrayList<>();

    private final List<FeedInfo> feedInfos = new ArrayList<>();

    private final List<Frequency> frequencies = new ArrayList<>();

    private final List<Pathway> pathways = new ArrayList<>();

    private final List<Route> routes = new ArrayList<>();

    private final List<ShapePoint> shapePoints = new ArrayList<>();

    private final List<Stop> stops = new ArrayList<>();

    private final List<StopTime> stopTimes = new ArrayList<>();

    private final List<Transfer> transfers = new ArrayList<>();

    private final List<Trip> trips = new ArrayList<>();

    public OtpTransitServiceBuilder() {
    }

    public OtpTransitServiceBuilder(OtpTransitService transitService) {
        add(transitService);
    }

    public OtpTransitServiceBuilder add(OtpTransitService other) {
        agencies.addAll(other.getAllAgencies());
        calendarDates.addAll(other.getAllCalendarDates());
        calendars.addAll(other.getAllCalendars());
        fareAttributes.addAll(other.getAllFareAttributes());
        fareRules.addAll(other.getAllFareRules());
        feedInfos.addAll(other.getAllFeedInfos());
        frequencies.addAll(other.getAllFrequencies());
        pathways.addAll(other.getAllPathways());
        routes.addAll(other.getAllRoutes());
        shapePoints.addAll(other.getAllShapePoints());
        stops.addAll(other.getAllStops());
        stopTimes.addAll(other.getAllStopTimes());
        transfers.addAll(other.getAllTransfers());
        trips.addAll(other.getAllTrips());
        return this;
    }

    public List<Agency> getAgencies() {
        return agencies;
    }

    public List<ServiceCalendarDate> getCalendarDates() {
        return calendarDates;
    }

    public List<ServiceCalendar> getCalendars() {
        return calendars;
    }

    public List<FareAttribute> getFareAttributes() {
        return fareAttributes;
    }

    public List<FareRule> getFareRules() {
        return fareRules;
    }

    public List<FeedInfo> getFeedInfos() {
        return feedInfos;
    }

    public List<Frequency> getFrequencies() {
        return frequencies;
    }

    public List<Pathway> getPathways() {
        return pathways;
    }

    public List<Route> getRoutes() {
        return routes;
    }

    public List<ShapePoint> getShapePoints() {
        return shapePoints;
    }

    public List<Stop> getStops() {
        return stops;
    }

    public List<StopTime> getStopTimes() {
        return stopTimes;
    }

    public List<Transfer> getTransfers() {
        return transfers;
    }

    public List<Trip> getTrips() {
        return trips;
    }

    public OtpTransitService build() {

        createNoneExistentIds();

        return new OtpTransitServiceImpl(agencies, calendarDates, calendars, fareAttributes, fareRules,
                feedInfos, frequencies, pathways, routes, shapePoints, stops, stopTimes, transfers,
                trips);
    }

    private void createNoneExistentIds() {
        generateNoneExistentIds(feedInfos);
    }

    static <T extends IdentityBean<String>> void generateNoneExistentIds(List<T> entities) {
<<<<<<< HEAD
        Set<String> idsSeen = new HashSet<>();
        for (T it : entities) {
            idsSeen.add(it.getId());
        }
        int nextId = 0;
        for (T it : entities) {
            if(Strings.isNullOrEmpty(it.getId())) {
                do {
                    it.setId("F" + nextId++);
                } while (idsSeen.contains(it.getId()));
=======
        int maxId = 0;


        for (T it : entities) {
            try {
                if(it.getId() != null) {
                    maxId = Math.max(maxId, Integer.parseInt(it.getId()));
                }
            } catch (NumberFormatException ignore) {}
        }

        for (T it : entities) {
            try {
                if(it.getId() == null || Integer.parseInt(it.getId()) == 0) {
                    it.setId(Integer.toString(++maxId));
                }
>>>>>>> e9f2db11
            }
            catch (NumberFormatException ignore) { }
        }
    }
}<|MERGE_RESOLUTION|>--- conflicted
+++ resolved
@@ -1,6 +1,5 @@
 package org.opentripplanner.model.impl;
 
-import com.google.common.base.Strings;
 import org.opentripplanner.model.Agency;
 import org.opentripplanner.model.FareAttribute;
 import org.opentripplanner.model.FareRule;
@@ -19,9 +18,7 @@
 import org.opentripplanner.model.OtpTransitService;
 
 import java.util.ArrayList;
-import java.util.HashSet;
 import java.util.List;
-import java.util.Set;
 
 /**
  * This class is responsible for building a {@link OtpTransitService}. The instance returned by the
@@ -152,20 +149,7 @@
     }
 
     static <T extends IdentityBean<String>> void generateNoneExistentIds(List<T> entities) {
-<<<<<<< HEAD
-        Set<String> idsSeen = new HashSet<>();
-        for (T it : entities) {
-            idsSeen.add(it.getId());
-        }
-        int nextId = 0;
-        for (T it : entities) {
-            if(Strings.isNullOrEmpty(it.getId())) {
-                do {
-                    it.setId("F" + nextId++);
-                } while (idsSeen.contains(it.getId()));
-=======
         int maxId = 0;
-
 
         for (T it : entities) {
             try {
@@ -180,7 +164,6 @@
                 if(it.getId() == null || Integer.parseInt(it.getId()) == 0) {
                     it.setId(Integer.toString(++maxId));
                 }
->>>>>>> e9f2db11
             }
             catch (NumberFormatException ignore) { }
         }
