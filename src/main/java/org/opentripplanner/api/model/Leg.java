package org.opentripplanner.api.model;

<<<<<<< HEAD
import com.fasterxml.jackson.annotation.JsonProperty;
import com.fasterxml.jackson.databind.annotation.JsonSerialize;
=======
import java.util.ArrayList;
import java.util.Calendar;
import java.util.List;
import java.util.Locale;
import java.util.TimeZone;

import org.opentripplanner.model.FeedScopedId;
>>>>>>> ca79a24c
import org.opentripplanner.api.model.alertpatch.LocalizedAlert;
import org.opentripplanner.model.FeedScopedId;
import org.opentripplanner.routing.alertpatch.Alert;
import org.opentripplanner.routing.core.TraverseMode;
import org.opentripplanner.util.model.EncodedPolylineBean;

import javax.xml.bind.annotation.XmlAttribute;
import javax.xml.bind.annotation.XmlElement;
import javax.xml.bind.annotation.XmlElementWrapper;
import java.util.ArrayList;
import java.util.Calendar;
import java.util.List;
import java.util.Locale;
import java.util.TimeZone;

 /**
 * One leg of a trip -- that is, a temporally continuous piece of the journey that takes place on a
 * particular vehicle (or on foot).
 */

public class Leg {

    /**
     * The date and time this leg begins.
     */
    public Calendar startTime = null;
    
    /**
     * The date and time this leg ends.
     */
    public Calendar endTime = null;
    
    /**
     * For transit leg, the offset from the scheduled departure-time of the boarding stop in this leg.
     * "scheduled time of departure at boarding stop" = startTime - departureDelay
     */
    public int departureDelay = 0;
    /**
     * For transit leg, the offset from the scheduled arrival-time of the alighting stop in this leg.
     * "scheduled time of arrival at alighting stop" = endTime - arrivalDelay
     */
    public int arrivalDelay = 0;
    /**
     * Whether there is real-time data about this Leg
     */
    public Boolean realTime = false;
    
    /**
     * Is this a frequency-based trip with non-strict departure times?
     */
    public Boolean isNonExactFrequency = null;
    
    /**
     * The best estimate of the time between two arriving vehicles. This is particularly important 
     * for non-strict frequency trips, but could become important for real-time trips, strict 
     * frequency trips, and scheduled trips with empirical headways.
     */
    public Integer headway = null;
    
    /**
     * The distance traveled while traversing the leg in meters.
     */
    public Double distance = null;
    
    /**
     * Is this leg a traversing pathways?
     */
    public Boolean pathway = false;

    /**
     * The mode (e.g., <code>Walk</code>) used when traversing this leg.
     */
    @JsonSerialize
    public String mode = TraverseMode.WALK.toString();

    /**
     * For transit legs, the route of the bus or train being used. For non-transit legs, the name of
     * the street being traversed.
     */
    @JsonSerialize
    public String route = "";

    @JsonSerialize
    public String agencyName;

    @JsonSerialize
    public String agencyUrl;

    @JsonSerialize
    public String agencyBrandingUrl;

    @JsonSerialize
    public int agencyTimeZoneOffset;

    /**
     * For transit leg, the route's (background) color (if one exists). For non-transit legs, null.
     */
    @JsonSerialize
    public String routeColor = null;

    /**
     * For transit legs, the type of the route. Non transit -1
     * When 0-7: 0 Tram, 1 Subway, 2 Train, 3 Bus, 4 Ferry, 5 Cable Car, 6 Gondola, 7 Funicular
     * When equal or highter than 100, it is coded using the Hierarchical Vehicle Type (HVT) codes from the European TPEG standard
     * Also see http://groups.google.com/group/gtfs-changes/msg/ed917a69cf8c5bef
     */
    @JsonSerialize
    public Integer routeType = null;
    
    /**
     * For transit legs, the ID of the route.
     * For non-transit legs, null.
     */
    public FeedScopedId routeId = null;

    /**
     * For transit leg, the route's text color (if one exists). For non-transit legs, null.
     */
    @JsonSerialize
    public String routeTextColor = null;

    /**
     * For transit legs, if the rider should stay on the vehicle as it changes route names.
     */
    @JsonSerialize
    public Boolean interlineWithPreviousLeg;

    
    /**
     * For transit leg, the trip's short name (if one exists). For non-transit legs, null.
     */
    @JsonSerialize
    public String tripShortName = null;

    /**
     * For transit leg, the trip's block ID (if one exists). For non-transit legs, null.
     */
    @JsonSerialize
    public String tripBlockId = null;
    
    /**
     * For transit legs, the headsign of the bus or train being used. For non-transit legs, null.
     */
    @JsonSerialize
    public String headsign = null;

    /**
     * For transit legs, the ID of the transit agency that operates the service used for this leg.
     * For non-transit legs, null.
     */
    @JsonSerialize
    public String agencyId = null;
    
    /**
     * For transit legs, the ID of the trip.
     * For non-transit legs, null.
     */
    public FeedScopedId tripId = null;
    
    /**
     * For transit legs, the service date of the trip.
     * For non-transit legs, null.
     */
    @JsonSerialize
    public String serviceDate = null;

     /**
      * For transit leg, the route's branding URL (if one exists). For non-transit legs, null.
      */
     @JsonSerialize
     public String routeBrandingUrl = null;

     /**
     * The Place where the leg originates.
     */
    public Place from = null;
    
    /**
     * The Place where the leg begins.
     */
    public Place to = null;

    /**
     * For transit legs, intermediate stops between the Place where the leg originates and the Place where the leg ends.
     * For non-transit legs, null.
     * This field is optional i.e. it is always null unless "showIntermediateStops" parameter is set to "true" in the planner request.
     */
    @JsonProperty(value="intermediateStops")
    public List<Place> stop;

    /**
     * The leg's geometry.
     */
    public EncodedPolylineBean legGeometry;

    public List<EncodedPolylineBean> interStopGeometry;

     /**
     * A series of turn by turn instructions used for walking, biking and driving. 
     */
    @JsonProperty(value="steps")
    public List<WalkStep> walkSteps;

    @JsonSerialize
    public List<LocalizedAlert> alerts;

    @JsonSerialize
    public String routeShortName;

    @JsonSerialize
    public String routeLongName;

    @JsonSerialize
    public String boardRule;

    @JsonSerialize
    public String alightRule;

    @JsonSerialize
    public Boolean rentedBike;

<<<<<<< HEAD
    @XmlAttribute
    @JsonSerialize
    public Boolean rentedCar;

    @XmlAttribute
    @JsonSerialize
    public Boolean rentedVehicle;

    @XmlAttribute
    @JsonSerialize
    public Boolean hailedCar;

    @XmlAttribute
    @JsonSerialize
    public TransportationNetworkCompanySummary tncData;
=======
     /**
      * True if this is a call-and-ride leg.
      */
    @JsonSerialize
    public Boolean callAndRide;

    /* For call-n-ride leg, supply maximum start time based on calculation. */
    @JsonSerialize
    public Calendar flexCallAndRideMaxStartTime = null;

     /* For call-n-ride leg, supply minimum end time based on calculation. */
    @JsonSerialize
    public Calendar flexCallAndRideMinEndTime = null;

    /** trip.drt_advance_book_min if this is a demand-response leg */
    @JsonSerialize
    public double flexDrtAdvanceBookMin;

     /**
      *  Agency message if this is leg has a demand-response pickup and the Trip has
      *  `drt_pickup_message` defined.
      */
     @JsonSerialize
     public String flexDrtPickupMessage;

     /**
      * Agency message if this is leg has a demand-response dropoff and the Trip has
      * `drt_drop_off_message` defined.
      */
     @JsonSerialize
     public String flexDrtDropOffMessage;

     /**
      * Agency message if this is leg has a flag stop pickup and the Trip has
      * `continuous_pickup_message` defined.
      */
     @JsonSerialize
     public String flexFlagStopPickupMessage;

     /**
      * Agency message if this is leg has a flag stop dropoff and the Trip has
      * `continuous_drop_off_message` defined.
      */
     @JsonSerialize
     public String flexFlagStopDropOffMessage;
>>>>>>> ca79a24c

    /**
     * Whether this leg is a transit leg or not.
     * @return Boolean true if the leg is a transit leg
     */
    public Boolean isTransitLeg() {
        if (mode == null) return null;
        else if (mode.equals(TraverseMode.WALK.toString())) return false;
        else if (mode.equals(TraverseMode.CAR.toString())) return false;
        else if (mode.equals(TraverseMode.BICYCLE.toString())) return false;
        else if (mode.equals(TraverseMode.MICROMOBILITY.toString())) return false;
        else return true;
    }
    
    /** 
     * The leg's duration in seconds
     */
    @JsonSerialize
    public double getDuration() {
        return endTime.getTimeInMillis()/1000.0 - startTime.getTimeInMillis()/1000.0;
    }

    public void addAlert(Alert alert, Locale locale) {
        if (alerts == null) {
            alerts = new ArrayList<>();
        }
        for (LocalizedAlert a : alerts) {
            if (a.alert.equals(alert)) {
                return;
            }
        }
        alerts.add(new LocalizedAlert(alert, locale));
    }

    public void setTimeZone(TimeZone timeZone) {
        Calendar calendar = Calendar.getInstance(timeZone);
        calendar.setTime(startTime.getTime());
        startTime = calendar;
        calendar = Calendar.getInstance(timeZone);
        calendar.setTime(endTime.getTime());
        endTime = calendar;
        agencyTimeZoneOffset = timeZone.getOffset(startTime.getTimeInMillis());
    }
}<|MERGE_RESOLUTION|>--- conflicted
+++ resolved
@@ -1,32 +1,19 @@
 package org.opentripplanner.api.model;
 
-<<<<<<< HEAD
 import com.fasterxml.jackson.annotation.JsonProperty;
 import com.fasterxml.jackson.databind.annotation.JsonSerialize;
-=======
+import org.opentripplanner.api.model.alertpatch.LocalizedAlert;
+import org.opentripplanner.model.FeedScopedId;
+import org.opentripplanner.routing.alertpatch.Alert;
+import org.opentripplanner.routing.core.TraverseMode;
+import org.opentripplanner.util.model.EncodedPolylineBean;
+
 import java.util.ArrayList;
 import java.util.Calendar;
 import java.util.List;
 import java.util.Locale;
 import java.util.TimeZone;
 
-import org.opentripplanner.model.FeedScopedId;
->>>>>>> ca79a24c
-import org.opentripplanner.api.model.alertpatch.LocalizedAlert;
-import org.opentripplanner.model.FeedScopedId;
-import org.opentripplanner.routing.alertpatch.Alert;
-import org.opentripplanner.routing.core.TraverseMode;
-import org.opentripplanner.util.model.EncodedPolylineBean;
-
-import javax.xml.bind.annotation.XmlAttribute;
-import javax.xml.bind.annotation.XmlElement;
-import javax.xml.bind.annotation.XmlElementWrapper;
-import java.util.ArrayList;
-import java.util.Calendar;
-import java.util.List;
-import java.util.Locale;
-import java.util.TimeZone;
-
  /**
  * One leg of a trip -- that is, a temporally continuous piece of the journey that takes place on a
  * particular vehicle (or on foot).
@@ -233,23 +220,18 @@
     @JsonSerialize
     public Boolean rentedBike;
 
-<<<<<<< HEAD
-    @XmlAttribute
     @JsonSerialize
     public Boolean rentedCar;
 
-    @XmlAttribute
     @JsonSerialize
     public Boolean rentedVehicle;
 
-    @XmlAttribute
     @JsonSerialize
     public Boolean hailedCar;
 
-    @XmlAttribute
     @JsonSerialize
     public TransportationNetworkCompanySummary tncData;
-=======
+
      /**
       * True if this is a call-and-ride leg.
       */
@@ -295,7 +277,6 @@
       */
      @JsonSerialize
      public String flexFlagStopDropOffMessage;
->>>>>>> ca79a24c
 
     /**
      * Whether this leg is a transit leg or not.
