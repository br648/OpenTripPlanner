--- conflicted
+++ resolved
@@ -1,18 +1,12 @@
 package org.opentripplanner.api.model;
 
 import java.util.Calendar;
-<<<<<<< HEAD
 import java.util.Set;
-import javax.xml.bind.annotation.XmlAttribute;
-import javax.xml.bind.annotation.XmlElement; 
-=======
->>>>>>> ca79a24c
 
 import org.opentripplanner.model.FeedScopedId;
 import org.opentripplanner.util.Constants;
 
 import com.fasterxml.jackson.databind.annotation.JsonSerialize;
-import org.opentripplanner.util.model.EncodedPolylineBean;
 
 /** 
 * A Place is where a journey starts or ends, or a transit stop along the way.
@@ -92,30 +86,13 @@
     public String bikeShareId;
 
     /**
-<<<<<<< HEAD
      * Car share station fields
      */
-    @XmlAttribute
     @JsonSerialize
     public Set<String> networks;
 
-    @XmlAttribute
     @JsonSerialize
     public String address;
-
-=======
-     * This is an optional field which can be used to distinguish among ways a passenger's
-     * boarding or alighting at a stop can differ among services operated by a transit agency.
-     * This will be "default" in most cases. Currently the only non-default values are for
-     * GTFS-Flex board or alight types.
-     */
-    public BoardAlightType boardAlightType;
-
-    /**
-     * Board or alight area for flag stops
-     */
-    public EncodedPolylineBean flagStopArea;
->>>>>>> ca79a24c
 
     /**
      * Returns the geometry in GeoJSON format
