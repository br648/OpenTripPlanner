package org.opentripplanner.routing.util;

import com.vividsolutions.jts.geom.Coordinate;
import com.vividsolutions.jts.geom.CoordinateSequence;
import org.opentripplanner.common.geometry.PackedCoordinateSequence;
import org.opentripplanner.routing.util.elevation.ToblersHikingFunction;
import org.slf4j.Logger;
import org.slf4j.LoggerFactory;

<<<<<<< HEAD
import java.util.ArrayList;
import java.util.LinkedList;
import java.util.List;
=======
import org.locationtech.jts.geom.Coordinate;
import org.locationtech.jts.geom.CoordinateSequence;
>>>>>>> ca79a24c

public class ElevationUtils {
    private static Logger log = LoggerFactory.getLogger(ElevationUtils.class);

    /*
     * These numbers disagree with everything else I (David Turner) have read about the energy cost
     * of cycling but given that we are going to be fudging them anyway, they're not totally crazy
     */
    private static final double ENERGY_PER_METER_ON_FLAT = 1;

    private static final double ENERGY_SLOPE_FACTOR = 4000;

    /**
<<<<<<< HEAD
     * Coefficient for velocity-dependent dynamic rolling resistance, here approximated with 0.1
     * See http://www.kreuzotter.de/english/espeed.htm
     */
    private static final double COEFFICIENT_OF_VELOCITY_DEPENDENT_DYNAMIC_ROLLING_RESISTANCE = 0.1;

    /**
     * Coefficient for the dynamic rolling resistance, normalized to road inclination; CrVn = CrV*cos(β)
     *
     * @param beta Inclination angle = arctan(grade/100)
     */
    public static double getDynamicRollingResistance(double beta) {
        return COEFFICIENT_OF_VELOCITY_DEPENDENT_DYNAMIC_ROLLING_RESISTANCE * Math.cos(beta);
    }

    /**
     * This gravitational constant is actually dependent on latitude and height. However, the amount of variation is not
     * that much, so we just use the constant at 45 degrees of latitude.
     * See https://en.wikipedia.org/wiki/Gravitational_acceleration#Gravity_model_for_Earth
     */
    public static final double GRAVITATIONAL_ACCELERATION_CONSTANT = 9.80665;

    // the Cd * A * p value at 0 elevation
    public static final double ZERO_ELEVATION_DRAG_RESISTIVE_FORCE_COMPONENT = getDragResistiveForceComponent(0);

    /**
     * This is  coefficient of drag and frontal area multiplied together. The equation for drag resistance and the
     * extracted value is as follows:
     *
     * Fdrag = 0.5 * Cd * A * Rho * V^2
     *               ⎣CdA_⎦
     *
     * See https://www.gribble.org/cycling/power_v_speed.html
     *
     * where
     * Cd = coefficient of drag
     * A = frontal area in m^2
     * Rho = air density in kg / m^3
     *
     * Apparently you need a wind tunnel to properly measure the coefficient of drag, so for now, assume the following:
     * Cd = 0.63
     * A = 0.6
     */
    private static final double FRONTAL_AREA_DRAG_COMPONENT = 0.63 * 0.6;

    // the air pressure at sea level in Pascals
    // see https://www.omnicalculator.com/physics/air-pressure-at-altitude
    private static final int AIR_PRESSURE_AT_SEA_LEVEL = 101325;

    // see https://www.omnicalculator.com/physics/air-pressure-at-altitude
    private static final double EARTHY_AIR_MOLAR_MASS = 0.0289644;

    private static final double UNIVERSAL_GAS_CONSTANT = 8.31432;

    // 293°K ~= 19.85°C ~= 67.73°F
    // A slightly higher number than the average earth temperature is assumed since more people live in warmer climates
    // and may not use transportation exposed to the elements until a reasonably nice outdoor temperature.
    private static final int A_RANDOM_OUTDOOR_TEMPERATURE_IN_KELVIN = 293;

    // see https://www.omnicalculator.com/physics/air-density
    private static final double SPECIFIC_GAS_CONSTANT_FOR_DRY_AIR = 287.058;

    /**
     * The temperature decline in C or K per 1,000 meters of elevation gain.
     * Temperature is assumed to fall 9.8°C per 1,000 meters in elevation gain.
     * See https://www.onthesnow.com/news/a/15157/does-elevation-affect-temperature
     */
    private static final double TEMPERATURE_DECLINE_PER_METER_OF_ELEVATION_GAIN = -9.8 / 1000;

    /**
     * Calculates the components of drag resistance except for the velocity assuming travel through dry earthy air. The
     * equation for drag resistance and the extracted value is as follows:
     *
     * Fdrag = 0.5 * Cd * A * Rho * V^2
     *             ⎣dragComponent⎦
     *
     * Note that the 0.5 is accounted for as a part of the final micromobility speed calcuations.
     *
     * See https://www.gribble.org/cycling/power_v_speed.html
     *
     * The CDA is defined as a constant, but Rho represents air density which is dependent on a lot of things. The full
     * equation is as follows:
     *
     * ρ = (pd / (Rd * T)) + (pv / (Rv * T))
     *
     * See https://www.omnicalculator.com/physics/air-density
     *
     * where
     * ρ = air density in kg/m^3
     * pd = air pressure in Pascals
     * Rd = specific gas constant for dry air
     * T = air temperature in Kelvin
     * pv = water vapor pressure in Pascals
     * Rv = specific gas constant for water vapor
     *
     * In the second half of the equation (pv / (Rv * T)), this is a calculation given the water vapor pressure. If we
     * assume travel through dry air, this number effictively becomes 0. Therefore, this calculation is ommitted.
     *
     * Therefore, that leave us with:
     *
     * ρ = (pd / (Rd * T))
     *
     * where:
     * ρ = air density in kg/m^3
     * pd = the pressure of dry air in hPa,
     * Rd = the specific gas constant for dry air
     * T = the air temperature in Kelvins
     *
     * The pressure of dry air is described with the following formula:
     *
     * P = P0 * exp (-g * M * (h-h0) / (R * T))
     *
     * See https://www.omnicalculator.com/physics/air-pressure-at-altitude
     *
     * where
     * P = the air pressure in hPa
     * P0 = is the pressure at the reference level h0 which is assumed to be 0 meters above sea level
     * g = the gravitational acceleration constant
     * M = the molar mass of air
     * h = the altitude in meters at which we want to calculate the pressure
     * R = the universal gas constant
     * T = the temperature at altitude h
     *
     * P0, g, M and R are all constants. h is provided as an input parameter. And we randomly guess T by starting with a
     * randomly guesssed temperature at sea level that is then assumed to fall 9.8°C per 1,000 meters of elevation gain.
     *
     * See https://www.onthesnow.com/news/a/15157/does-elevation-affect-temperature
     *
     * @param altitude The altitude in meters
     */
    public static double getDragResistiveForceComponent(double altitude) {
        double randomlyGuessedTemperature = A_RANDOM_OUTDOOR_TEMPERATURE_IN_KELVIN + (
            altitude * TEMPERATURE_DECLINE_PER_METER_OF_ELEVATION_GAIN
        );
        return FRONTAL_AREA_DRAG_COMPONENT * (
            AIR_PRESSURE_AT_SEA_LEVEL *
            Math.exp(
                -GRAVITATIONAL_ACCELERATION_CONSTANT *
                    EARTHY_AIR_MOLAR_MASS *
                    altitude /
                    (UNIVERSAL_GAS_CONSTANT * randomlyGuessedTemperature)
            ) /
            (SPECIFIC_GAS_CONSTANT_FOR_DRY_AIR * randomlyGuessedTemperature)
        );
    }
=======
     * If the calculated factor is more than this constant, we ignore the calculated factor and use this
     * constant in stead. See ths table in {@link ToblersHikingFunction} for a mapping between the
     * factor and angels(degree and percentage). A factor of 3 with take effect for slopes with a
     * incline above 31.4% and a decline below 41.4%. The worlds steepest road ia about 35%, and the
     * steepest climes in Tour De France is usually in the range 8-12%. Some walking paths may be quite
     * steep, but a penalty of 3 is still a large penalty.
     */
    private static final double MAX_SLOPE_WALK_EFFECTIVE_LENGTH_FACTOR = 3;

    private static final ToblersHikingFunction toblerWalkingFunction = new ToblersHikingFunction(MAX_SLOPE_WALK_EFFECTIVE_LENGTH_FACTOR);
>>>>>>> ca79a24c

    private static double[] getLengthsFromElevation(CoordinateSequence elev) {

        double trueLength = 0;
        double flatLength = 0;
        double lastX = elev.getX(0);
        double lastY = elev.getY(0);
        for (int i = 1; i < elev.size(); ++i) {
            Coordinate c = elev.getCoordinate(i);
            double x = c.x - lastX;
            double y = c.y - lastY;
            trueLength += Math.sqrt(x * x + y * y);
            flatLength += x;
            lastX = c.x;
            lastY = c.y;
        }
        return new double[] { trueLength, flatLength };
    }

    /**
     * 
     * @param elev The elevation profile, where each (x, y) is (distance along edge, elevation)
     * @param slopeLimit Whether the slope should be limited to 0.35, which is the max slope for
     * streets that take cars.
     * @return
     */
    public static SlopeCosts getSlopeCosts(CoordinateSequence elev, boolean slopeLimit) {
        Coordinate[] coordinates = elev.toCoordinateArray();
        boolean flattened = false;
        double maxSlope = 0;
        double slopeSpeedEffectiveLength = 0;
        double slopeWorkCost = 0;
        double slopeSafetyCost = 0;
        double effectiveWalkLength = 0;
        double[] lengths = getLengthsFromElevation(elev);
        double trueLength = lengths[0];
        double flatLength = lengths[1];
        if (flatLength < 1e-3) {
            log.error("Too small edge, returning neutral slope costs.");
<<<<<<< HEAD
            return new SlopeCosts(
                1.0,
                1.0,
                0.0,
                0.0,
                1.0,
                false,
                new byte[]{0},
                new short[]{(short) trueLength},
                getDragResistiveForceComponent(0)
            );
=======
            return new SlopeCosts(1.0, 1.0, 0.0, 0.0, 1.0, false, 1.0);
>>>>>>> ca79a24c
        }
        double lengthMultiplier = trueLength / flatLength;
        List<GradientBin> gradients = new ArrayList<>();
        for (int i = 0; i < coordinates.length - 1; ++i) {
            double run = coordinates[i + 1].x - coordinates[i].x;
            double rise = coordinates[i + 1].y - coordinates[i].y;
            if (run == 0) {
                continue;
            }
            double slope = rise / run;

            // store gradients for use in micromobility calculations
            // Micromobility speed calculations can handle extreme slopes. However, cap them at 100% or -100%.
            int iGradient = slope < -1
                ? -100
                : slope > 1
                ? 100
                : (int) Math.round(slope * 100.0);

            // add to existing gradient bin
            boolean gradientAdded = false;
            double minCoordinatesAltitude = Math.min(coordinates[i + 1].x, coordinates[i].x);
            for (GradientBin bin : gradients) {
                if (bin.gradient == iGradient) {
                    bin.distance += run;
                    // always use the minimum altitude for maximum air density to underestimate travel time
                    bin.minAltitude = Math.min(bin.minAltitude, minCoordinatesAltitude);
                    gradientAdded = true;
                    break;
                }
            }
            // or create new bin for new gradient
            if (!gradientAdded) {
                GradientBin bin = new GradientBin();
                bin.gradient = iGradient;
                bin.distance = run;
                bin.minAltitude = minCoordinatesAltitude;
                gradients.add(bin);
            }

            // Baldwin St in Dunedin, NZ, is the steepest street
            // on earth, and has a grade of 35%.  So for streets
            // which allow cars, we set the limit to 35%.  Footpaths
            // are sometimes steeper, so we turn slopeLimit off for them.
            // But we still need some sort of limit, because the energy
            // usage approximation breaks down at extreme slopes, and
            // gives negative weights
            if ((slopeLimit && (slope > 0.35 || slope < -0.35)) || slope > 1.0 || slope < -1.0) {
                slope = 0;
                flattened = true;
            }
            if (maxSlope < Math.abs(slope)) {
                maxSlope = Math.abs(slope);
            }

            double slope_or_zero = Math.max(slope, 0);
            double hypotenuse = Math.sqrt(rise * rise + run * run);
            double energy = hypotenuse
                    * (ENERGY_PER_METER_ON_FLAT + ENERGY_SLOPE_FACTOR * slope_or_zero
                            * slope_or_zero * slope_or_zero);
            slopeWorkCost += energy;
            double slopeSpeedCoef = slopeSpeedCoefficient(slope, coordinates[i].y);
            slopeSpeedEffectiveLength += run / slopeSpeedCoef;
            // assume that speed and safety are inverses
            double safetyCost = hypotenuse * (slopeSpeedCoef - 1) * 0.25;
            if (safetyCost > 0) {
                slopeSafetyCost += safetyCost;
            }
            effectiveWalkLength += calculateEffectiveWalkLength(run, rise);
        }

        // convert gradient info into arrays of primitives
        byte[] gradientsArr = new byte[gradients.size()];
        short[] gradientLengthsArr = new short[gradients.size()];
        double maximumDragResistiveForceComponent = Double.MIN_VALUE;
        for (int i = 0; i < gradients.size(); i++) {
            GradientBin bin = gradients.get(i);
            gradientsArr[i] = (byte) bin.gradient;
            gradientLengthsArr[i] = (short) bin.distance;
            double dragReistiveForceComponent = getDragResistiveForceComponent(bin.minAltitude);
            if (dragReistiveForceComponent > maximumDragResistiveForceComponent) {
                maximumDragResistiveForceComponent = dragReistiveForceComponent;
            }
        }

        /*
         * Here we divide by the *flat length* as the slope/work cost factors are multipliers of the
         * length of the street edge which is the flat one.
         */
<<<<<<< HEAD
        return new SlopeCosts(
            slopeSpeedEffectiveLength / flatLength,
            slopeWorkCost / flatLength,
            slopeSafetyCost,
            maxSlope,
            lengthMultiplier,
            flattened,
            gradientsArr,
            gradientLengthsArr,
            maximumDragResistiveForceComponent
        );
=======
        return new SlopeCosts(slopeSpeedEffectiveLength / flatLength, slopeWorkCost / flatLength,
                slopeSafetyCost, maxSlope, lengthMultiplier, flattened, effectiveWalkLength / flatLength);
>>>>>>> ca79a24c
    }

    /** constants for slope computation */
    final static double tx[] = { 0.0000000000000000E+00, 0.0000000000000000E+00, 0.0000000000000000E+00,
            2.7987785324442748E+03, 5.0000000000000000E+03, 5.0000000000000000E+03,
            5.0000000000000000E+03 };
    final static double ty[] = { -3.4999999999999998E-01, -3.4999999999999998E-01, -3.4999999999999998E-01,
            -7.2695627831828688E-02, -2.4945814335295903E-03, 5.3500304527448035E-02,
            1.2191105175593375E-01, 3.4999999999999998E-01, 3.4999999999999998E-01,
            3.4999999999999998E-01 };
    final static double coeff[] = { 4.3843513168660255E+00, 3.6904323727375652E+00, 1.6791850199667697E+00,
            5.5077866957024113E-01, 1.7977766419113900E-01, 8.0906832222762959E-02,
            6.0239305785343762E-02, 4.6782343053423814E+00, 3.9250580214736304E+00,
            1.7924585866601270E+00, 5.3426170441723031E-01, 1.8787442260720733E-01,
            7.4706427576152687E-02, 6.2201805553147201E-02, 5.3131908923568787E+00,
            4.4703901299120750E+00, 2.0085381385545351E+00, 5.4611063530784010E-01,
            1.8034042959223889E-01, 8.1456939988273691E-02, 5.9806795955995307E-02,
            5.6384893192212662E+00, 4.7732222200176633E+00, 2.1021485412233019E+00,
            5.7862890496126462E-01, 1.6358571778476885E-01, 9.4846184210137130E-02,
            5.5464612133430242E-02 };

    public static double slopeSpeedCoefficient(double slope, double altitude) {
        /*
         * computed by asking ZunZun for a quadratic b-spline approximating some values from
         * http://www.analyticcycling.com/ForcesSpeed_Page.html fixme: should clamp to local speed
         * limits (code is from ZunZun)
         */

        int nx = 7;
        int ny = 10;
        int kx = 2;
        int ky = 2;

        double h[] = { 0.0, 0.0, 0.0, 0.0, 0.0, 0.0, 0.0, 0.0, 0.0, 0.0, 0.0, 0.0, 0.0, 0.0, 0.0,
                0.0, 0.0, 0.0, 0.0, 0.0, 0.0, 0.0, 0.0, 0.0, 0.0 };
        double hh[] = { 0.0, 0.0, 0.0, 0.0, 0.0, 0.0, 0.0, 0.0, 0.0, 0.0, 0.0, 0.0, 0.0, 0.0, 0.0,
                0.0, 0.0, 0.0, 0.0, 0.0, 0.0, 0.0, 0.0, 0.0, 0.0 };
        double w_x[] = { 0.0, 0.0, 0.0, 0.0, 0.0, 0.0, 0.0, 0.0, 0.0, 0.0, 0.0, 0.0, 0.0, 0.0, 0.0,
                0.0, 0.0, 0.0, 0.0, 0.0, 0.0, 0.0, 0.0, 0.0, 0.0 };
        double w_y[] = { 0.0, 0.0, 0.0, 0.0, 0.0, 0.0, 0.0, 0.0, 0.0, 0.0, 0.0, 0.0, 0.0, 0.0, 0.0,
                0.0, 0.0, 0.0, 0.0, 0.0, 0.0, 0.0, 0.0, 0.0, 0.0 };

        int i, j, li, lj, lx, ky1, nky1, ly, i1, j1, l2;
        double f, temp;

        int kx1 = kx + 1;
        int nkx1 = nx - kx1;
        int l = kx1;
        int l1 = l + 1;

        while ((altitude >= tx[l1 - 1]) && (l != nkx1)) {
            l = l1;
            l1 = l + 1;
        }

        h[0] = 1.0;
        for (j = 1; j < kx + 1; j++) {
            for (i = 0; i < j; i++) {
                hh[i] = h[i];
            }
            h[0] = 0.0;
            for (i = 0; i < j; i++) {
                li = l + i;
                lj = li - j;
                if (tx[li] != tx[lj]) {
                    f = hh[i] / (tx[li] - tx[lj]);
                    h[i] = h[i] + f * (tx[li] - altitude);
                    h[i + 1] = f * (altitude - tx[lj]);
                } else {
                    h[i + 1 - 1] = 0.0;
                }
            }
        }

        lx = l - kx1;
        for (j = 0; j < kx1; j++) {
            w_x[j] = h[j];
        }

        ky1 = ky + 1;
        nky1 = ny - ky1;
        l = ky1;
        l1 = l + 1;

        while ((slope >= ty[l1 - 1]) && (l != nky1)) {
            l = l1;
            l1 = l + 1;
        }

        h[0] = 1.0;
        for (j = 1; j < ky + 1; j++) {
            for (i = 0; i < j; i++) {
                hh[i] = h[i];
            }
            h[0] = 0.0;
            for (i = 0; i < j; i++) {
                li = l + i;
                lj = li - j;
                if (ty[li] != ty[lj]) {
                    f = hh[i] / (ty[li] - ty[lj]);
                    h[i] = h[i] + f * (ty[li] - slope);
                    h[i + 1] = f * (slope - ty[lj]);
                } else {
                    h[i + 1 - 1] = 0.0;
                }
            }
        }

        ly = l - ky1;
        for (j = 0; j < ky1; j++) {
            w_y[j] = h[j];
        }

        l = lx * nky1;
        for (i1 = 0; i1 < kx1; i1++) {
            h[i1] = w_x[i1];
        }

        l1 = l + ly;
        temp = 0.0;
        for (i1 = 0; i1 < kx1; i1++) {
            l2 = l1;
            for (j1 = 0; j1 < ky1; j1++) {
                l2 = l2 + 1;
                temp = temp + coeff[l2 - 1] * h[i1] * w_y[j1];
            }
            l1 = l1 + nky1;
        }

        return temp;
    }


    /**
     * <p>
     *     We use the Tobler function {@link ToblersHikingFunction} to calculate this.
     * </p>
     * <p>
     *     When testing this we get good results in general, but for some edges
     *     the elevation profile is not accurate. A (serpentine) road is usually
     *     build with a constant slope, but the elevation profile in OTP is not
     *     as smooth, resulting in an extra penalty for these roads.
     * </p>
     */
    static double calculateEffectiveWalkLength(double run, double rise) {
        return run * toblerWalkingFunction.calculateHorizontalWalkingDistanceMultiplier(run, rise);
    }

    public static PackedCoordinateSequence getPartialElevationProfile(
            PackedCoordinateSequence elevationProfile, double start, double end) {
        if (elevationProfile == null) {
            return null;
        }
        List<Coordinate> coordList = new LinkedList<Coordinate>();

        if (start < 0)
            start = 0;

        Coordinate[] coordinateArray = elevationProfile.toCoordinateArray();
        double length = coordinateArray[coordinateArray.length - 1].x;
        if (end > length)
            end = length;

        boolean started = false;
        boolean finished = false;
        Coordinate lastCoord = null;
        for (Coordinate coord : coordinateArray) {
            if (coord.x >= start && coord.x <= end) {
                coordList.add(new Coordinate(coord.x - start, coord.y));
                if (!started) {
                    started = true;
                    if (lastCoord == null) {
                       //no need to interpolate as this is the first coordinate
                        continue;
                    }
                    // interpolate start coordinate 
                    double run = coord.x - lastCoord.x;
                    if (run < 1) {
                        //tiny runs are likely to lead to errors, so we'll skip them
                        continue;
                    }
                    double p = (coord.x - start) / run;
                    double rise = coord.y - lastCoord.y;
                    Coordinate interpolatedStartCoordinate = new Coordinate(0, lastCoord.y + p * rise);
                    coordList.add(0, interpolatedStartCoordinate);
                }
            } else if (coord.x > end && !finished && started && lastCoord != null) {
                finished = true;
                // interpolate end coordinate
                double run = coord.x - lastCoord.x;
                if (run < 1) {
                    //tiny runs are likely to lead to errors, so we'll skip them
                    continue;
                }
                double p = (end - lastCoord.x) / run;
                double rise = coord.y - lastCoord.y;
                Coordinate interpolatedEndCoordinate = new Coordinate(end, lastCoord.y + p * rise);
                coordList.add(interpolatedEndCoordinate);
            }
            lastCoord = coord;
        }

        Coordinate coordArr[] = new Coordinate[coordList.size()];
        return new PackedCoordinateSequence.Float(coordList.toArray(coordArr), 2);
    }
    
    /** checks for units (m/ft) in an OSM ele tag value, and returns the value in meters */
    public static Double parseEleTag(String ele) {
        ele = ele.toLowerCase();
        double unit = 1;
        if (ele.endsWith("m")) {
            ele = ele.replaceFirst("\\s*m", "");
        } else if (ele.endsWith("ft")) {
            ele = ele.replaceFirst("\\s*ft", "");
            unit = 0.3048;
        }
        try {
            return Double.parseDouble(ele) * unit;
        } catch (NumberFormatException e) {
            return null;
        }
    }

    private static class GradientBin {
        public int gradient;
        public double distance;
        public double minAltitude;
    }
}<|MERGE_RESOLUTION|>--- conflicted
+++ resolved
@@ -1,20 +1,15 @@
 package org.opentripplanner.routing.util;
 
-import com.vividsolutions.jts.geom.Coordinate;
-import com.vividsolutions.jts.geom.CoordinateSequence;
 import org.opentripplanner.common.geometry.PackedCoordinateSequence;
 import org.opentripplanner.routing.util.elevation.ToblersHikingFunction;
 import org.slf4j.Logger;
 import org.slf4j.LoggerFactory;
 
-<<<<<<< HEAD
 import java.util.ArrayList;
 import java.util.LinkedList;
 import java.util.List;
-=======
 import org.locationtech.jts.geom.Coordinate;
 import org.locationtech.jts.geom.CoordinateSequence;
->>>>>>> ca79a24c
 
 public class ElevationUtils {
     private static Logger log = LoggerFactory.getLogger(ElevationUtils.class);
@@ -28,7 +23,18 @@
     private static final double ENERGY_SLOPE_FACTOR = 4000;
 
     /**
-<<<<<<< HEAD
+     * If the calculated factor is more than this constant, we ignore the calculated factor and use this
+     * constant in stead. See ths table in {@link ToblersHikingFunction} for a mapping between the
+     * factor and angels(degree and percentage). A factor of 3 with take effect for slopes with a
+     * incline above 31.4% and a decline below 41.4%. The worlds steepest road ia about 35%, and the
+     * steepest climes in Tour De France is usually in the range 8-12%. Some walking paths may be quite
+     * steep, but a penalty of 3 is still a large penalty.
+     */
+    private static final double MAX_SLOPE_WALK_EFFECTIVE_LENGTH_FACTOR = 3;
+
+    private static final ToblersHikingFunction toblerWalkingFunction = new ToblersHikingFunction(MAX_SLOPE_WALK_EFFECTIVE_LENGTH_FACTOR);
+
+    /**
      * Coefficient for velocity-dependent dynamic rolling resistance, here approximated with 0.1
      * See http://www.kreuzotter.de/english/espeed.htm
      */
@@ -173,18 +179,6 @@
             (SPECIFIC_GAS_CONSTANT_FOR_DRY_AIR * randomlyGuessedTemperature)
         );
     }
-=======
-     * If the calculated factor is more than this constant, we ignore the calculated factor and use this
-     * constant in stead. See ths table in {@link ToblersHikingFunction} for a mapping between the
-     * factor and angels(degree and percentage). A factor of 3 with take effect for slopes with a
-     * incline above 31.4% and a decline below 41.4%. The worlds steepest road ia about 35%, and the
-     * steepest climes in Tour De France is usually in the range 8-12%. Some walking paths may be quite
-     * steep, but a penalty of 3 is still a large penalty.
-     */
-    private static final double MAX_SLOPE_WALK_EFFECTIVE_LENGTH_FACTOR = 3;
-
-    private static final ToblersHikingFunction toblerWalkingFunction = new ToblersHikingFunction(MAX_SLOPE_WALK_EFFECTIVE_LENGTH_FACTOR);
->>>>>>> ca79a24c
 
     private static double[] getLengthsFromElevation(CoordinateSequence elev) {
 
@@ -224,7 +218,6 @@
         double flatLength = lengths[1];
         if (flatLength < 1e-3) {
             log.error("Too small edge, returning neutral slope costs.");
-<<<<<<< HEAD
             return new SlopeCosts(
                 1.0,
                 1.0,
@@ -232,13 +225,11 @@
                 0.0,
                 1.0,
                 false,
+                1.0, // FIXME!!! remove?
                 new byte[]{0},
                 new short[]{(short) trueLength},
                 getDragResistiveForceComponent(0)
             );
-=======
-            return new SlopeCosts(1.0, 1.0, 0.0, 0.0, 1.0, false, 1.0);
->>>>>>> ca79a24c
         }
         double lengthMultiplier = trueLength / flatLength;
         List<GradientBin> gradients = new ArrayList<>();
@@ -328,7 +319,6 @@
          * Here we divide by the *flat length* as the slope/work cost factors are multipliers of the
          * length of the street edge which is the flat one.
          */
-<<<<<<< HEAD
         return new SlopeCosts(
             slopeSpeedEffectiveLength / flatLength,
             slopeWorkCost / flatLength,
@@ -336,14 +326,11 @@
             maxSlope,
             lengthMultiplier,
             flattened,
+            1.0, // FIXME!!! remove?
             gradientsArr,
             gradientLengthsArr,
             maximumDragResistiveForceComponent
         );
-=======
-        return new SlopeCosts(slopeSpeedEffectiveLength / flatLength, slopeWorkCost / flatLength,
-                slopeSafetyCost, maxSlope, lengthMultiplier, flattened, effectiveWalkLength / flatLength);
->>>>>>> ca79a24c
     }
 
     /** constants for slope computation */
@@ -476,6 +463,54 @@
         return temp;
     }
 
+
+    /** parameter A in the Rees (2004) slope-dependent walk cost model **/
+    private static double walkParA = 0.75;
+    /** parameter C in the Rees (2004) slope-dependent walk cost model **/
+    private static double walkParC = 14.6;
+
+    /**
+     * The cost for walking in hilly/mountain terrain dependent on slope using an empirical function by
+     * WG Rees (Comp & Geosc, 2004), that overhauls the Naismith rule for mountaineering.<br>
+     * For a slope of 0 = 0 degree a cost is returned that approximates a speed of 1.333 m/sec = 4.8km/h<br>
+     * TODO: Not sure if it makes sense to use maxSlope as input and instead better use
+     * a lower estimate / average value. However, the DEM is most likely generalized/smoothed
+     * and hence maxSlope may be smaller than in the real world.
+     * @param verticalDistance the vertical distance of the line segment
+     * @param maxSlope the slope of the segment
+     * @return walk costs dependent on slope (in seconds)
+     */
+    public static double getWalkCostsForSlope(double verticalDistance, double maxSlope) {
+        /*
+        Naismith (1892):
+        "an hour for every three miles on the map, with an additional hour for
+        every 2,000 feet of ascent.'
+        -------
+        in S. Fritz and S. Carver (GISRUK 1998):
+        Naismith's Rule: 5 km/h plus 1 hour per 600m ascent; minus 10 minutes per 300 m
+        descent for slopes between 5 and 12 degrees; plus 10 minutes per 300m descent
+        for slopes greater than 12 degrees.
+        ...
+        In the case of a 50m grid resolution DEM for every m climbed, 6 seconds are added.
+        2 seconds are added in case of a ascent of more than 12 degrees and 2 seconds are
+        subtracted if the ascent is between 5-12 degrees.
+        -------
+        Naismith's rule was overhauled by W.G. Rees (2004), who developed a quadratic
+        function for speed estimation:
+                1/v = a + b*m + c*m^2
+        with a= 0.75 sec/m, b=0.09 s/m, c=14.6 s/m
+        As for b=0 there are no big differences the derived cost function is:
+                 k = a*d + c * (h*h) / d
+        with d= distance, and h = vertical separation
+        */
+        if (verticalDistance == 0){
+            return 0;
+        }
+        double costs = 0;
+        double h = maxSlope * verticalDistance;
+        costs = (walkParA * verticalDistance) + (  walkParC * (h * h) / verticalDistance);
+        return  costs;
+    }
 
     /**
      * <p>
