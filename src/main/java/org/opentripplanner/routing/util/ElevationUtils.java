--- conflicted
+++ resolved
@@ -1,20 +1,15 @@
 package org.opentripplanner.routing.util;
 
-import com.vividsolutions.jts.geom.Coordinate;
-import com.vividsolutions.jts.geom.CoordinateSequence;
+import org.locationtech.jts.geom.Coordinate;
+import org.locationtech.jts.geom.CoordinateSequence;
 import org.opentripplanner.common.geometry.PackedCoordinateSequence;
 import org.opentripplanner.routing.util.elevation.ToblersHikingFunction;
 import org.slf4j.Logger;
 import org.slf4j.LoggerFactory;
 
-<<<<<<< HEAD
 import java.util.ArrayList;
 import java.util.LinkedList;
 import java.util.List;
-=======
-import org.locationtech.jts.geom.Coordinate;
-import org.locationtech.jts.geom.CoordinateSequence;
->>>>>>> ca79a24c
 
 public class ElevationUtils {
     private static Logger log = LoggerFactory.getLogger(ElevationUtils.class);
@@ -28,7 +23,6 @@
     private static final double ENERGY_SLOPE_FACTOR = 4000;
 
     /**
-<<<<<<< HEAD
      * Coefficient for velocity-dependent dynamic rolling resistance, here approximated with 0.1
      * See http://www.kreuzotter.de/english/espeed.htm
      */
@@ -173,7 +167,8 @@
             (SPECIFIC_GAS_CONSTANT_FOR_DRY_AIR * randomlyGuessedTemperature)
         );
     }
-=======
+
+    /**
      * If the calculated factor is more than this constant, we ignore the calculated factor and use this
      * constant in stead. See ths table in {@link ToblersHikingFunction} for a mapping between the
      * factor and angels(degree and percentage). A factor of 3 with take effect for slopes with a
@@ -184,7 +179,6 @@
     private static final double MAX_SLOPE_WALK_EFFECTIVE_LENGTH_FACTOR = 3;
 
     private static final ToblersHikingFunction toblerWalkingFunction = new ToblersHikingFunction(MAX_SLOPE_WALK_EFFECTIVE_LENGTH_FACTOR);
->>>>>>> ca79a24c
 
     private static double[] getLengthsFromElevation(CoordinateSequence elev) {
 
@@ -205,7 +199,7 @@
     }
 
     /**
-     * 
+     *
      * @param elev The elevation profile, where each (x, y) is (distance along edge, elevation)
      * @param slopeLimit Whether the slope should be limited to 0.35, which is the max slope for
      * streets that take cars.
@@ -224,7 +218,6 @@
         double flatLength = lengths[1];
         if (flatLength < 1e-3) {
             log.error("Too small edge, returning neutral slope costs.");
-<<<<<<< HEAD
             return new SlopeCosts(
                 1.0,
                 1.0,
@@ -232,13 +225,11 @@
                 0.0,
                 1.0,
                 false,
+                1.0,
                 new byte[]{0},
                 new short[]{(short) trueLength},
                 getDragResistiveForceComponent(0)
             );
-=======
-            return new SlopeCosts(1.0, 1.0, 0.0, 0.0, 1.0, false, 1.0);
->>>>>>> ca79a24c
         }
         double lengthMultiplier = trueLength / flatLength;
         List<GradientBin> gradients = new ArrayList<>();
@@ -328,7 +319,6 @@
          * Here we divide by the *flat length* as the slope/work cost factors are multipliers of the
          * length of the street edge which is the flat one.
          */
-<<<<<<< HEAD
         return new SlopeCosts(
             slopeSpeedEffectiveLength / flatLength,
             slopeWorkCost / flatLength,
@@ -336,14 +326,11 @@
             maxSlope,
             lengthMultiplier,
             flattened,
+            effectiveWalkLength / flatLength,
             gradientsArr,
             gradientLengthsArr,
             maximumDragResistiveForceComponent
         );
-=======
-        return new SlopeCosts(slopeSpeedEffectiveLength / flatLength, slopeWorkCost / flatLength,
-                slopeSafetyCost, maxSlope, lengthMultiplier, flattened, effectiveWalkLength / flatLength);
->>>>>>> ca79a24c
     }
 
     /** constants for slope computation */
@@ -519,7 +506,7 @@
                        //no need to interpolate as this is the first coordinate
                         continue;
                     }
-                    // interpolate start coordinate 
+                    // interpolate start coordinate
                     double run = coord.x - lastCoord.x;
                     if (run < 1) {
                         //tiny runs are likely to lead to errors, so we'll skip them
@@ -549,7 +536,7 @@
         Coordinate coordArr[] = new Coordinate[coordList.size()];
         return new PackedCoordinateSequence.Float(coordList.toArray(coordArr), 2);
     }
-    
+
     /** checks for units (m/ft) in an OSM ele tag value, and returns the value in meters */
     public static Double parseEleTag(String ele) {
         ele = ele.toLowerCase();
