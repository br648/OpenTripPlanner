--- conflicted
+++ resolved
@@ -1,7 +1,5 @@
 package org.opentripplanner.routing.graph;
 
-<<<<<<< HEAD
-=======
 import com.conveyal.kryo.TIntArrayListSerializer;
 import com.conveyal.kryo.TIntIntHashMapSerializer;
 import com.esotericsoftware.kryo.Kryo;
@@ -9,14 +7,12 @@
 import com.esotericsoftware.kryo.io.Output;
 import com.esotericsoftware.kryo.serializers.ExternalizableSerializer;
 import com.esotericsoftware.kryo.serializers.JavaSerializer;
->>>>>>> 3c49fd9b
 import com.google.common.annotations.VisibleForTesting;
 import com.google.common.collect.*;
 import org.locationtech.jts.geom.Coordinate;
 import org.locationtech.jts.geom.Envelope;
 import org.locationtech.jts.geom.Geometry;
 import de.javakaffee.kryoserializers.UnmodifiableCollectionsSerializer;
-import gnu.trove.impl.hash.TIntHash;
 import gnu.trove.impl.hash.TPrimitiveHash;
 import gnu.trove.list.TDoubleList;
 import gnu.trove.list.array.TIntArrayList;
@@ -24,35 +20,17 @@
 import gnu.trove.map.hash.TIntIntHashMap;
 import org.apache.commons.math3.stat.descriptive.rank.Median;
 import org.joda.time.DateTime;
-<<<<<<< HEAD
-import org.onebusaway.gtfs.impl.calendar.CalendarServiceImpl;
-import org.onebusaway.gtfs.model.Agency;
-import org.onebusaway.gtfs.model.AgencyAndId;
-import org.onebusaway.gtfs.model.Stop;
-import org.onebusaway.gtfs.model.FeedInfo;
-import org.onebusaway.gtfs.model.calendar.CalendarServiceData;
-import org.onebusaway.gtfs.model.calendar.ServiceDate;
-import org.onebusaway.gtfs.services.calendar.CalendarService;
-=======
 import org.objenesis.strategy.SerializingInstantiatorStrategy;
 import org.opentripplanner.calendar.impl.CalendarServiceImpl;
-import org.opentripplanner.model.Agency;
-import org.opentripplanner.model.FeedScopedId;
-import org.opentripplanner.model.Stop;
-import org.opentripplanner.model.FeedInfo;
-import org.opentripplanner.model.calendar.CalendarServiceData;
-import org.opentripplanner.model.calendar.ServiceDate;
-import org.opentripplanner.model.CalendarService;
-import org.opentripplanner.analyst.core.GeometryIndex;
-import org.opentripplanner.analyst.request.SampleFactory;
->>>>>>> 3c49fd9b
+import org.opentripplanner.model.*;
 import org.opentripplanner.common.MavenVersion;
 import org.opentripplanner.common.TurnRestriction;
 import org.opentripplanner.common.geometry.GraphUtils;
 import org.opentripplanner.graph_builder.annotation.GraphBuilderAnnotation;
 import org.opentripplanner.graph_builder.annotation.NoFutureDates;
 import org.opentripplanner.kryo.HashBiMapSerializer;
-import org.opentripplanner.model.GraphBundle;
+import org.opentripplanner.model.calendar.CalendarServiceData;
+import org.opentripplanner.model.calendar.ServiceDate;
 import org.opentripplanner.routing.alertpatch.AlertPatch;
 import org.opentripplanner.routing.core.TransferTable;
 import org.opentripplanner.routing.core.TraverseMode;
@@ -114,28 +92,11 @@
 
     private transient CalendarService calendarService;
 
-<<<<<<< HEAD
-    private boolean debugData = true;
-=======
-    // TODO this would be more efficient if it was just an array.
-    private transient Map<Integer, Vertex> vertexById;
-
-    private transient Map<Integer, Edge> edgeById;
->>>>>>> 3c49fd9b
-
     public transient StreetVertexIndexService streetIndex;
 
     public transient GraphIndex index;
 
-<<<<<<< HEAD
-    public final Deduplicator deduplicator = new Deduplicator();
-=======
-    private transient GeometryIndex geomIndex;
-
-    private transient SampleFactory sampleFactory;
-
     public final transient Deduplicator deduplicator = new Deduplicator();
->>>>>>> 3c49fd9b
 
     /**
      * Map from GTFS ServiceIds to integers close to 0. Allows using BitSets instead of Set<Object>.
@@ -653,9 +614,6 @@
             Vertex toVertex = e.getToVertex();
             graph.vertices.put(fromVertex.getLabel(), fromVertex);
             graph.vertices.put(toVertex.getLabel(), toVertex);
-            // Compensating for the fact that we're not using the standard Java de/serialization methods.
-            fromVertex.initEdgeListsIfNeeded();
-            toVertex.initEdgeListsIfNeeded();
             fromVertex.addOutgoing(e);
             toVertex.addIncoming(e);
         }
@@ -767,23 +725,11 @@
                 LOG.debug("vertex {} has no edges, it will not survive serialization.", v);
         }
         LOG.debug("Writing edges...");
-<<<<<<< HEAD
-        out.writeObject(this);
-        out.writeObject(edges);
-        if (debugData) {
-            // should we make debug info generation conditional?
-            LOG.debug("Writing debug data...");
-            out.writeObject(this.graphBuilderAnnotations);
-        } else {
-            LOG.debug("Skipping debug data.");
-        }
-=======
         kryo.writeClassAndObject(output, this);
         kryo.writeClassAndObject(output, edges);
         output.close();
->>>>>>> 3c49fd9b
         LOG.info("Graph written.");
-        // Summarize serialized classes and associated serializers:
+        // Summarize serialized classes and associated serializers to stdout:
         // ((InstanceCountingClassResolver) kryo.getClassResolver()).summarize();
     }
 
