package org.opentripplanner.routing.edgetype;

import org.opentripplanner.common.geometry.CompactElevationProfile;
import org.opentripplanner.common.geometry.PackedCoordinateSequence;
<<<<<<< HEAD
import org.opentripplanner.routing.core.RoutingRequest;
import org.opentripplanner.routing.core.TraverseMode;
=======
import org.opentripplanner.common.geometry.SphericalDistanceLibrary;
>>>>>>> ca79a24c
import org.opentripplanner.routing.util.ElevationUtils;
import org.opentripplanner.routing.util.SlopeCosts;
import org.opentripplanner.routing.vertextype.StreetVertex;

import org.locationtech.jts.geom.LineString;
import org.opentripplanner.util.I18NString;
import org.opentripplanner.util.NonLocalizedString;

/**
 * A StreetEdge with elevation data.
 * 
 * @author laurent
 */
public class StreetWithElevationEdge extends StreetEdge {

    private static final long serialVersionUID = 1L;

    private byte[] packedElevationProfile;

    private float slopeSpeedFactor = 1.0f;

    private float slopeWorkFactor = 1.0f;

    private float maxSlope;

    private boolean flattened;

<<<<<<< HEAD
    // an array of gradients as % incline
    private byte[] gradients;

    // an array of the length in meters of the corresponding gradient at the same index
    private short[] gradientLengths;

    // The maximum resistive drag force component along this StreetWithElevationEdge. The difference of this resistive
    // drag force component is likely extremely small along the vast majority of edges in the graph. Therefore, don't
    // store all values in an array like the gradients and gradient lengths. Instead, use the maximum resistive drag
    // component which would correspond to drag resistive force at the minimum altitude seen on this edge. This is an
    // overestimate of aerodynamic drag.
    private double maximumDragResistiveForceComponent;

=======
    private double effectiveWalkFactor = 1.0;

    /**
     * Remember to call the {@link #setElevationProfile(PackedCoordinateSequence, boolean)} to initiate elevation data.
     */
>>>>>>> ca79a24c
    public StreetWithElevationEdge(StreetVertex v1, StreetVertex v2, LineString geometry,
            I18NString name, double length, StreetTraversalPermission permission, boolean back) {
        super(v1, v2, geometry, name, length, permission, back);

    }

    public StreetWithElevationEdge(StreetVertex v1, StreetVertex v2, LineString geometry,
            String name, double length, StreetTraversalPermission permission, boolean back) {
        this(v1, v2, geometry, new NonLocalizedString(name), length, permission, back);
    }

    @Override
    public StreetWithElevationEdge clone() {
        return (StreetWithElevationEdge) super.clone();
    }

    public boolean setElevationProfile(PackedCoordinateSequence elev, boolean computed) {
        if (elev == null || elev.size() < 2) {
            return false;
        }
        if (super.isSlopeOverride() && !computed) {
            return false;
        }
        boolean slopeLimit = getPermission().allows(StreetTraversalPermission.CAR);
        SlopeCosts costs = ElevationUtils.getSlopeCosts(elev, slopeLimit);

        packedElevationProfile = CompactElevationProfile.compactElevationProfile(elev);
        slopeSpeedFactor = (float)costs.slopeSpeedFactor;
        slopeWorkFactor = (float)costs.slopeWorkFactor;
        maxSlope = (float)costs.maxSlope;
        flattened = costs.flattened;
        effectiveWalkFactor = costs.effectiveWalkFactor;

        bicycleSafetyFactor *= costs.lengthMultiplier;
        bicycleSafetyFactor += costs.slopeSafetyCost / getDistance();

        gradients = costs.gradients;
        gradientLengths = costs.gradientLengths;
        maximumDragResistiveForceComponent = costs.maximumDragResistiveForceComponent;

        return costs.flattened;
    }

    @Override
    public PackedCoordinateSequence getElevationProfile() {
        return CompactElevationProfile.uncompactElevationProfile(packedElevationProfile);
    }

    public boolean hasPackedElevationProfile () { return packedElevationProfile != null; }

    @Override
    public boolean isElevationFlattened() {
        return flattened;
    }

    @Override
    public float getMaxSlope() {
        return maxSlope;
    }

    @Override
    public double getSlopeSpeedEffectiveLength() {
        return slopeSpeedFactor * getDistance();
    }

    @Override
    public double getSlopeWorkCostEffectiveLength() {
        return slopeWorkFactor * getDistance();
    }

    /**
<<<<<<< HEAD
     * Override the calculateSpeed method, but only do special calculations for Micromobility. There are separate
     * methods that are used to calculate speed for walking and bicycling. However, the calculations for bicycling are
     * questionable and this method could theoretically be used to calculate bicycling speeds.
     *
     * The elevation-dependent micromobility speed will differ according to calculated gradients. In order to save
     * computing time, the gradients along a road are pre-calculated and allocated into bins of 1% grade. Two different
     * arrays are analyzed. One array has information about the gradient and the other has information about the length
     * in meters of this gradient. All of the resulting travel times and meters of each gradient segment are added up
     * and then used to calculate an average speed for the entire road.
     */
    @Override
    public double calculateSpeed(RoutingRequest options, TraverseMode traverseMode, long timeMillis) {
        // use default StreetEdge method to calculate speed if the traverseMode is not micromobility
        if (traverseMode != TraverseMode.MICROMOBILITY) return super.calculateSpeed(options, traverseMode, timeMillis);

        // TODO: figure out why this is null sometimes
        if (gradients == null) return super.calculateSpeed(options, traverseMode, timeMillis);

        // calculate and accumulate the total travel time and distance it would take to traverse each gradient
        // these values will eventually be used to calculate an overall average speed.
        double distance = 0;
        double time = 0;

        // iterate over each gradient/distance entry and determine the travel time
        for (int i = 0; i < gradients.length; i++) {
            distance += gradientLengths[i];
            time += gradientLengths[i] / Math.min(
                calculateMicromobilitySpeed(
                    options.watts,
                    options.weight,
                    Math.atan(gradients[i] / 100.0),
                    this.getRollingResistanceCoefficient(),
                    maximumDragResistiveForceComponent,
                    options.minimumMicromobilitySpeed,
                    options.maximumMicromobilitySpeed
                ),
                // make sure the speed limit is obeyed
                getCarSpeed()
            );
        }

        if (time == 0) {
            // very short edges can cause divide-by-zero errors. Return the max speed a micromobility vehicle could
            // travel along the road
            return Math.min(options.maximumMicromobilitySpeed, getCarSpeed());
        }

        // return the overall average speed by dividing the accumulated distance and time
        return distance / time;
=======
     * The effective walk distance is adjusted to take the elevation into account.
     */
    @Override
    public double getSlopeWalkSpeedEffectiveLength() {
        return effectiveWalkFactor * getDistance();
>>>>>>> ca79a24c
    }

    @Override
    public String toString() {
        return "StreetWithElevationEdge(" + getId() + ", " + getName() + ", " + fromv + " -> "
                + tov + " length=" + this.getDistance() + " carSpeed=" + this.getCarSpeed()
                + " permission=" + this.getPermission() + ")";
    }
}<|MERGE_RESOLUTION|>--- conflicted
+++ resolved
@@ -2,12 +2,8 @@
 
 import org.opentripplanner.common.geometry.CompactElevationProfile;
 import org.opentripplanner.common.geometry.PackedCoordinateSequence;
-<<<<<<< HEAD
 import org.opentripplanner.routing.core.RoutingRequest;
 import org.opentripplanner.routing.core.TraverseMode;
-=======
-import org.opentripplanner.common.geometry.SphericalDistanceLibrary;
->>>>>>> ca79a24c
 import org.opentripplanner.routing.util.ElevationUtils;
 import org.opentripplanner.routing.util.SlopeCosts;
 import org.opentripplanner.routing.vertextype.StreetVertex;
@@ -35,7 +31,6 @@
 
     private boolean flattened;
 
-<<<<<<< HEAD
     // an array of gradients as % incline
     private byte[] gradients;
 
@@ -49,13 +44,12 @@
     // overestimate of aerodynamic drag.
     private double maximumDragResistiveForceComponent;
 
-=======
+    // FIXME!!!! remove?
     private double effectiveWalkFactor = 1.0;
 
     /**
      * Remember to call the {@link #setElevationProfile(PackedCoordinateSequence, boolean)} to initiate elevation data.
      */
->>>>>>> ca79a24c
     public StreetWithElevationEdge(StreetVertex v1, StreetVertex v2, LineString geometry,
             I18NString name, double length, StreetTraversalPermission permission, boolean back) {
         super(v1, v2, geometry, name, length, permission, back);
@@ -127,7 +121,6 @@
     }
 
     /**
-<<<<<<< HEAD
      * Override the calculateSpeed method, but only do special calculations for Micromobility. There are separate
      * methods that are used to calculate speed for walking and bicycling. However, the calculations for bicycling are
      * questionable and this method could theoretically be used to calculate bicycling speeds.
@@ -177,13 +170,6 @@
 
         // return the overall average speed by dividing the accumulated distance and time
         return distance / time;
-=======
-     * The effective walk distance is adjusted to take the elevation into account.
-     */
-    @Override
-    public double getSlopeWalkSpeedEffectiveLength() {
-        return effectiveWalkFactor * getDistance();
->>>>>>> ca79a24c
     }
 
     @Override
