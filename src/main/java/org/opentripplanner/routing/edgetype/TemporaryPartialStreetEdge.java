--- conflicted
+++ resolved
@@ -1,12 +1,7 @@
 package org.opentripplanner.routing.edgetype;
 
-<<<<<<< HEAD
-import com.vividsolutions.jts.geom.Coordinate;
-import com.vividsolutions.jts.geom.LineString;
-=======
 import org.locationtech.jts.geom.Coordinate;
 import org.locationtech.jts.geom.LineString;
->>>>>>> ca79a24c
 import org.opentripplanner.common.TurnRestriction;
 import org.opentripplanner.routing.graph.Edge;
 import org.opentripplanner.routing.graph.Graph;
@@ -15,7 +10,8 @@
 import org.opentripplanner.routing.vertextype.TemporaryVertex;
 import org.opentripplanner.util.I18NString;
 
-<<<<<<< HEAD
+import java.util.List;
+
 /**
  * This class models a StreetEdge that was non-destructively split from another StreetEdge for the purposes of modeling
  * StreetEdges that should only be valid for a single request. These edges typically include edges used to link the
@@ -31,69 +27,6 @@
         double length
     ) {
         super(parentEdge, v1, v2, geometry, name, length);
-
-=======
-import java.util.List;
-
-
-final public class TemporaryPartialStreetEdge extends StreetWithElevationEdge implements TemporaryEdge {
-
-    private static final long serialVersionUID = 1L;
-
-    /**
-     * The edge on which this lies.
-     */
-    private StreetEdge parentEdge;
-
-
-    /**
-     * Create a new partial street edge along the given 'parentEdge' from 'v1' to 'v2'.
-     * If the length is negative, a new length is calculated from the geometry.
-     * The elevation data is calculated using the 'parentEdge' and given 'length'.
-     */
-    public TemporaryPartialStreetEdge(StreetEdge parentEdge, StreetVertex v1, StreetVertex v2,
-            LineString geometry, I18NString name, double length) {
-        super(v1, v2, geometry, name, length, parentEdge.getPermission(), false);
-        this.parentEdge = parentEdge;
-        setCarSpeed(parentEdge.getCarSpeed());
-        setElevationProfileUsingParents();
-
->>>>>>> ca79a24c
-        // Assert that the edge is going in the right direction [only possible if vertex is temporary]
-        assertEdgeIsNotDirectedAwayFromTemporaryEndVertex(v1);
-        assertEdgeIsDirectedTowardsTemporaryEndVertex(v2);
-    }
-
-<<<<<<< HEAD
-    private void assertEdgeIsNotDirectedAwayFromTemporaryEndVertex(StreetVertex v1) {
-        if(v1 instanceof TemporaryVertex) {
-            if (((TemporaryVertex)v1).isEndVertex()) {
-                throw new IllegalStateException("A temporary edge is directed away from an end vertex");
-            }
-        }
-    }
-
-    private void assertEdgeIsDirectedTowardsTemporaryEndVertex(StreetVertex v2) {
-        if(v2 instanceof TemporaryVertex) {
-            if (!((TemporaryVertex)v2).isEndVertex()) {
-                throw new IllegalStateException("A temporary edge is directed towards a start vertex");
-            }
-=======
-    /**
-     * Create a new partial street edge along the given 'parentEdge' from 'v1' to 'v2'.
-     * The length is calculated using the provided geometry.
-     * The elevation data is calculated using the 'parentEdge' and the calculated 'length'.
-     */
-    TemporaryPartialStreetEdge(StreetEdge parentEdge, StreetVertex v1, StreetVertex v2,
-            LineString geometry, I18NString name) {
-        super(v1, v2, geometry, name, 0, parentEdge.getPermission(), false);
-        this.parentEdge = parentEdge;
-        setCarSpeed(parentEdge.getCarSpeed());
-
-        // No length is known, so we use the provided geometry to estimate it
-        calculateLengthFromGeometry();
-        setElevationProfileUsingParents();
-
         // Assert that the edge is going in the right direction [only possible if vertex is temporary]
         assertEdgeIsNotDirectedAwayFromTemporaryEndVertex(v1);
         assertEdgeIsDirectedTowardsTemporaryEndVertex(v2);
@@ -152,7 +85,6 @@
         Edge other = e;
         if (e instanceof TemporaryPartialStreetEdge) {
             other = ((TemporaryPartialStreetEdge) e).parentEdge;
->>>>>>> ca79a24c
         }
 
         // TODO(flamholz): is there a case where a partial edge has a reverse of its own?
@@ -180,12 +112,8 @@
     @Override
     public String toString() {
         return "TemporaryPartialStreetEdge(" + this.getName() + ", " + this.getFromVertex() + " -> "
-<<<<<<< HEAD
             + this.getToVertex() + " length=" + this.getDistance() + " carSpeed="
             + this.getCarSpeed() + " parentEdge=" + parentEdge + ")";
-=======
-                + this.getToVertex() + " length=" + this.getDistance() + " carSpeed="
-                + this.getCarSpeed() + " parentEdge=" + parentEdge + ")";
     }
 
     private void assertEdgeIsNotDirectedAwayFromTemporaryEndVertex(StreetVertex v1) {
@@ -206,11 +134,10 @@
 
     private void setElevationProfileUsingParents() {
         setElevationProfile(
-                ElevationUtils.getPartialElevationProfile(
-                        getParentEdge().getElevationProfile(), 0, getDistance()
-                ),
-                false
+            ElevationUtils.getPartialElevationProfile(
+                getParentEdge().getElevationProfile(), 0, getDistance()
+            ),
+            false
         );
->>>>>>> ca79a24c
     }
 }