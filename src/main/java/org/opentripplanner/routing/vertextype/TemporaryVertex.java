--- conflicted
+++ resolved
@@ -2,11 +2,8 @@
 
 import org.opentripplanner.routing.graph.Vertex;
 
-<<<<<<< HEAD
-=======
 import java.util.Collection;
 
->>>>>>> ca79a24c
 /**
  * Marker interface for temporary vertices.
  * <p/>
@@ -15,21 +12,6 @@
  */
 public interface TemporaryVertex {
     boolean isEndVertex();
-<<<<<<< HEAD
-
-    /**
-     * This method traverse the subgraph of temporary vertices, and cuts that subgraph off from the
-     * main graph at each point it encounters a non-temporary vertexes. OTP then holds no
-     * references to the temporary subgraph and it is garbage collected.
-     * <p/>
-     * Note! If the {@code vertex} is NOT a TemporaryVertex the method returns. No action taken.
-     *
-     * @param vertex Vertex part of the temporary part of the graph.
-     */
-    static void dispose(Vertex vertex) {
-        TemporaryVertexDispose.dispose(vertex);
-    }
-=======
 
     /**
      * This method traverses the subgraph of temporary vertices, and cuts that subgraph off from
@@ -70,6 +52,4 @@
     static Collection<Vertex> findSubgraph(Vertex vertex) {
         return TemporaryVertexDispose.search(vertex);
     }
-
->>>>>>> ca79a24c
 }