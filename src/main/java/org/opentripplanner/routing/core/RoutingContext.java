package org.opentripplanner.routing.core;

import com.google.common.collect.Iterables;
import com.vividsolutions.jts.geom.LineString;
import org.opentripplanner.model.Agency;
import org.opentripplanner.model.FeedScopedId;
import org.opentripplanner.model.Stop;
import org.opentripplanner.model.calendar.ServiceDate;
import org.opentripplanner.model.CalendarService;
import org.opentripplanner.api.resource.DebugOutput;
import org.opentripplanner.common.geometry.GeometryUtils;
import org.opentripplanner.routing.algorithm.strategies.EuclideanRemainingWeightHeuristic;
import org.opentripplanner.routing.algorithm.strategies.RemainingWeightHeuristic;
import org.opentripplanner.routing.algorithm.strategies.TrivialRemainingWeightHeuristic;
import org.opentripplanner.routing.edgetype.StreetEdge;
import org.opentripplanner.routing.edgetype.TemporaryPartialStreetEdge;
import org.opentripplanner.routing.edgetype.TimetableSnapshot;
import org.opentripplanner.routing.error.GraphNotFoundException;
import org.opentripplanner.routing.error.TransitTimesException;
import org.opentripplanner.routing.error.VertexNotFoundException;
import org.opentripplanner.routing.graph.Edge;
import org.opentripplanner.routing.graph.Graph;
import org.opentripplanner.routing.graph.Vertex;
import org.opentripplanner.routing.location.StreetLocation;
import org.opentripplanner.routing.location.TemporaryStreetLocation;
import org.opentripplanner.routing.services.OnBoardDepartService;
import org.opentripplanner.routing.vertextype.TemporaryVertex;
import org.opentripplanner.routing.vertextype.TransitStop;
import org.opentripplanner.updater.stoptime.TimetableSnapshotSource;
import org.opentripplanner.util.NonLocalizedString;
import org.slf4j.Logger;
import org.slf4j.LoggerFactory;

import java.util.ArrayList;
import java.util.Calendar;
import java.util.Date;
import java.util.HashMap;
import java.util.HashSet;
import java.util.Map;
import java.util.Set;

/**
 * A RoutingContext holds information needed to carry out a search for a particular TraverseOptions, on a specific graph.
 * Includes things like (temporary) endpoint vertices, transfer tables, service day caches, etc.
 *
 * In addition, while the RoutingRequest should only carry parameters _in_ to the routing operation, the routing context
 * should be used to carry information back out, such as debug figures or flags that certain thresholds have been exceeded.
 */
public class RoutingContext implements Cloneable {

    private static final Logger LOG = LoggerFactory.getLogger(RoutingContext.class);

    /* FINAL FIELDS */

    public RoutingRequest opt; // not final so we can reverse-clone

    public final Graph graph;

    public final Vertex fromVertex;

    public final Vertex toVertex;

    // origin means "where the initial state will be located" not "the beginning of the trip from the user's perspective"
    public final Vertex origin;

    // target means "where this search will terminate" not "the end of the trip from the user's perspective"
    public final Vertex target;
    
    // The back edge associated with the origin - i.e. continuing a previous search.
    // NOTE: not final so that it can be modified post-construction for testing.
    // TODO(flamholz): figure out a better way.
    public Edge originBackEdge;

    // public final Calendar calendar;
    public final CalendarService calendarService;

    public final Map<FeedScopedId, Set<ServiceDate>> serviceDatesByServiceId = new HashMap<FeedScopedId, Set<ServiceDate>>();

    public RemainingWeightHeuristic remainingWeightHeuristic;

    public final TransferTable transferTable;

    /** The timetableSnapshot is a {@link TimetableSnapshot} for looking up real-time updates. */
    public final TimetableSnapshot timetableSnapshot;

    /**
     * Cache lists of which transit services run on which midnight-to-midnight periods. This ties a TraverseOptions to a particular start time for the
     * duration of a search so the same options cannot be used for multiple searches concurrently. To do so this cache would need to be moved into
     * StateData, with all that entails.
     */
    public ArrayList<ServiceDay> serviceDays;

    /**
     * The search will be aborted if it is still running after this time (in milliseconds since the epoch). A negative or zero value implies no limit.
     * This provides an absolute timeout, whereas the maxComputationTime is relative to the beginning of an individual search. While the two might
     * seem equivalent, we trigger search retries in various places where it is difficult to update relative timeout value. The earlier of the two
     * timeouts is applied.
     */
    public long searchAbortTime = 0;

    public Vertex startingStop;

    /** An object that accumulates profiling and debugging info for inclusion in the response. */
    public DebugOutput debugOutput = new DebugOutput();

    /** Indicates that the search timed out or was otherwise aborted. */
    public boolean aborted;

    /** Indicates that a maximum slope constraint was specified but was removed during routing to produce a result. */
    public boolean slopeRestrictionRemoved = false;

    /* CONSTRUCTORS */

    /**
     * Constructor that automatically computes origin/target from RoutingRequest.
     */
    public RoutingContext(RoutingRequest routingRequest, Graph graph) {
        this(routingRequest, graph, null, null, true);
    }

    /**
     * Constructor that takes to/from vertices as input.
     */
    public RoutingContext(RoutingRequest routingRequest, Graph graph, Vertex from, Vertex to) {
        this(routingRequest, graph, from, to, false);
    }

    /**
     * Returns the StreetEdges that overlap between two vertices edge sets.
     */
    private Set<StreetEdge> overlappingStreetEdges(Vertex u, Vertex v) {
        Set<Integer> vIds = new HashSet<Integer>();
        Set<Integer> uIds = new HashSet<Integer>();
        for (Edge e : Iterables.concat(v.getIncoming(), v.getOutgoing())) {
            vIds.add(e.getId());
        }
        for (Edge e : Iterables.concat(u.getIncoming(), u.getOutgoing())) {
            uIds.add(e.getId());
        }

        // Intesection of edge IDs between u and v.
        uIds.retainAll(vIds);
        Set<Integer> overlappingIds = uIds;

        // Fetch the edges by ID - important so we aren't stuck with temporary edges.
        Set<StreetEdge> overlap = new HashSet<>();
        for (Integer id : overlappingIds) {
            Edge e = graph.getEdgeById(id);
            if (e == null || !(e instanceof StreetEdge)) {
                continue;
            }

            overlap.add((StreetEdge) e);
        }
        return overlap;
    }

    /**
     * Creates a PartialStreetEdge along the input StreetEdge iff its direction makes this possible.
     */
    private void makePartialEdgeAlong(StreetEdge streetEdge, TemporaryStreetLocation from,
                                      TemporaryStreetLocation to) {
        LineString parent = streetEdge.getGeometry();
        LineString head = GeometryUtils.getInteriorSegment(parent,
                streetEdge.getFromVertex().getCoordinate(), from.getCoordinate());
        LineString tail = GeometryUtils.getInteriorSegment(parent,
                to.getCoordinate(), streetEdge.getToVertex().getCoordinate());

        if (parent.getLength() > head.getLength() + tail.getLength()) {
            LineString partial = GeometryUtils.getInteriorSegment(parent,
                    from.getCoordinate(), to.getCoordinate());

            double lengthRatio = partial.getLength() / parent.getLength();
            double length = streetEdge.getDistance() * lengthRatio;

            //TODO: localize this
            String name = from.getLabel() + " to " + to.getLabel();
            new TemporaryPartialStreetEdge(streetEdge, from, to, partial, new NonLocalizedString(name), length);
        }
    }

    /**
     * Flexible constructor which may compute to/from vertices.
     * 
     * TODO(flamholz): delete this flexible constructor and move the logic to constructors above appropriately.
     * 
     * @param findPlaces if true, compute origin and target from RoutingRequest using spatial indices.
     */
    private RoutingContext(RoutingRequest routingRequest, Graph graph, Vertex from, Vertex to,
            boolean findPlaces) {
        if (graph == null) {
            throw new GraphNotFoundException();
        }
        this.opt = routingRequest;
        this.graph = graph;
        this.debugOutput.startedCalculating();

        // The following block contains potentially resource-intensive things that are only relevant for transit.
        // In normal searches the impact is low, because the routing context is only constructed once at the beginning
        // of the search, but when computing transfers or doing large batch jobs, repeatedly re-constructing useless
        // transit-specific information can have an impact.
        if (opt.modes.isTransit()) {
            // the graph's snapshot may be frequently updated.
            // Grab a reference to ensure a coherent view of the timetables throughout this search.
            if (routingRequest.ignoreRealtimeUpdates) {
                timetableSnapshot = null;
            } else {
                TimetableSnapshotSource timetableSnapshotSource = graph.timetableSnapshotSource;
                if (timetableSnapshotSource == null) {
                    timetableSnapshot = null;
                } else {
                    timetableSnapshot = timetableSnapshotSource.getTimetableSnapshot();
                }
            }
            calendarService = graph.getCalendarService();
            setServiceDays();
        } else {
            timetableSnapshot = null;
            calendarService = null;
        }

<<<<<<< HEAD
=======
        // do the same for traffic
        if (graph.streetSpeedSource != null)
            this.streetSpeedSnapshot = graph.streetSpeedSource.getSnapshot();
        else
            this.streetSpeedSnapshot = null;

>>>>>>> 65a64563
        Edge fromBackEdge = null;
        Edge toBackEdge = null;
        if (findPlaces) {
            if (opt.batch) {
                // batch mode: find an OSM vertex, don't split
                // We do this so that we are always linking to the same thing in analyst mode
                // even if the transit network has changed.
                // TODO offset time by distance to nearest OSM node?
                if (opt.arriveBy) {
                    // TODO what if there is no coordinate but instead a named place?
                    toVertex = graph.streetIndex.getSampleVertexAt(opt.to.getCoordinate(), true);
                    fromVertex = null;
                }
                else {
                    fromVertex = graph.streetIndex.getSampleVertexAt(opt.from.getCoordinate(), false);
                    toVertex = null;
                }
            }

            else {
                // normal mode, search for vertices based RoutingRequest and split streets
                toVertex = graph.streetIndex.getVertexForLocation(opt.to, opt, true);
                if (opt.to.hasEdgeId()) {
                    toBackEdge = graph.getEdgeById(opt.to.edgeId);
                }

                if (opt.startingTransitTripId != null && !opt.arriveBy) {
                    // Depart on-board mode: set the from vertex to "on-board" state
                    OnBoardDepartService onBoardDepartService = graph.getService(OnBoardDepartService.class);
                    if (onBoardDepartService == null)
                        throw new UnsupportedOperationException("Missing OnBoardDepartService");
                    fromVertex = onBoardDepartService.setupDepartOnBoard(this);
                } else {
                    fromVertex = graph.streetIndex.getVertexForLocation(opt.from, opt, false);
                    if (opt.from.hasEdgeId()) {
                        fromBackEdge = graph.getEdgeById(opt.from.edgeId);
                    }
                }
            }
        } else {
            // debug mode, force endpoint vertices to those specified rather than searching
            fromVertex = from;
            toVertex = to;
        }

        // If the from and to vertices are generated and lie on some of the same edges, we need to wire them
        // up along those edges so that we don't get odd circuitous routes for really short trips.
        // TODO(flamholz): seems like this might be the wrong place for this code? Can't find a better one.
        //
        if (fromVertex instanceof TemporaryStreetLocation &&
                toVertex instanceof TemporaryStreetLocation) {
            TemporaryStreetLocation fromStreetVertex = (TemporaryStreetLocation) fromVertex;
            TemporaryStreetLocation toStreetVertex = (TemporaryStreetLocation) toVertex;
            Set<StreetEdge> overlap = overlappingStreetEdges(fromStreetVertex,
                    toStreetVertex);

            for (StreetEdge pse : overlap) {
                makePartialEdgeAlong(pse, fromStreetVertex, toStreetVertex);
            }
        }

        if (opt.startingTransitStopId != null) {
            Stop stop = graph.index.stopForId.get(opt.startingTransitStopId);
            TransitStop tstop = graph.index.stopVertexForStop.get(stop);
            startingStop = tstop.departVertex;
        }
        origin = opt.arriveBy ? toVertex : fromVertex;
        originBackEdge = opt.arriveBy ? toBackEdge : fromBackEdge;
        target = opt.arriveBy ? fromVertex : toVertex;
        transferTable = graph.getTransferTable();
        if (opt.batch)
            remainingWeightHeuristic = new TrivialRemainingWeightHeuristic();
        else
            remainingWeightHeuristic = new EuclideanRemainingWeightHeuristic();

        if (this.origin != null) {
            LOG.debug("Origin vertex inbound edges {}", this.origin.getIncoming());
            LOG.debug("Origin vertex outbound edges {}", this.origin.getOutgoing());
        }
        // target is where search will terminate, can be origin or destination depending on arriveBy
        LOG.debug("Target vertex {}", this.target);
        if (this.target != null) {
            LOG.debug("Destination vertex inbound edges {}", this.target.getIncoming());
            LOG.debug("Destination vertex outbound edges {}", this.target.getOutgoing());
        }
    }

    /* INSTANCE METHODS */

    public void check() {
        ArrayList<String> notFound = new ArrayList<String>();

        // check origin present when not doing an arrive-by batch search
        if (!(opt.batch && opt.arriveBy))
            if (fromVertex == null)
                notFound.add("from");

        // check destination present when not doing a depart-after batch search
        if (!opt.batch || opt.arriveBy) {
            if (toVertex == null) {
                notFound.add("to");
            }
        }
        if (notFound.size() > 0) {
            throw new VertexNotFoundException(notFound);
        }
        if (opt.modes.isTransit() && !graph.transitFeedCovers(opt.dateTime)) {
            // user wants a path through the transit network,
            // but the date provided is outside those covered by the transit feed.
            throw new TransitTimesException();
        }
    }

    /**
     * Cache ServiceDay objects representing which services are running yesterday, today, and tomorrow relative to the search time. This information
     * is very heavily used (at every transit boarding) and Date operations were identified as a performance bottleneck. Must be called after the
     * TraverseOptions already has a CalendarService set.
     */
    private void setServiceDays() {
        Calendar c = Calendar.getInstance();
        c.setTime(new Date(opt.getSecondsSinceEpoch() * 1000));
        c.setTimeZone(graph.getTimeZone());

        final ServiceDate serviceDate = new ServiceDate(c);
        this.serviceDays = new ArrayList<ServiceDay>(3);
        if (calendarService == null && graph.getCalendarService() != null
                && (opt.modes == null || opt.modes.contains(TraverseMode.TRANSIT))) {
            LOG.warn("RoutingContext has no CalendarService. Transit will never be boarded.");
            return;
        }

        for (String feedId : graph.getFeedIds()) {
            for (Agency agency : graph.getAgencies(feedId)) {
                addIfNotExists(this.serviceDays, new ServiceDay(graph, serviceDate.previous(),
                        calendarService, agency.getId()));
                addIfNotExists(this.serviceDays, new ServiceDay(graph, serviceDate, calendarService, agency.getId()));
                addIfNotExists(this.serviceDays, new ServiceDay(graph, serviceDate.next(),
                        calendarService, agency.getId()));
            }
        }
    }

    private static <T> void addIfNotExists(ArrayList<T> list, T item) {
        if (!list.contains(item)) {
            list.add(item);
        }
    }

    /** check if the start and end locations are accessible */
    public boolean isAccessible() {
        if (opt.wheelchairAccessible) {
            return isWheelchairAccessible(fromVertex) && isWheelchairAccessible(toVertex);
        }
        return true;
    }

    // this could be handled by method overloading on Vertex
    public boolean isWheelchairAccessible(Vertex v) {
        if (v instanceof TransitStop) {
            TransitStop ts = (TransitStop) v;
            return ts.hasWheelchairEntrance();
        } else if (v instanceof StreetLocation) {
            StreetLocation sl = (StreetLocation) v;
            return sl.isWheelchairAccessible();
        }
        return true;
    }

    /**
     * Tear down this routing context, removing any temporary edges from
     * the "permanent" graph objects. This enables all temporary objects
     * for garbage collection.
     */
    public void destroy() {
        TemporaryVertex.dispose(fromVertex);
        TemporaryVertex.dispose(toVertex);
    }
}<|MERGE_RESOLUTION|>--- conflicted
+++ resolved
@@ -219,15 +219,6 @@
             calendarService = null;
         }
 
-<<<<<<< HEAD
-=======
-        // do the same for traffic
-        if (graph.streetSpeedSource != null)
-            this.streetSpeedSnapshot = graph.streetSpeedSource.getSnapshot();
-        else
-            this.streetSpeedSnapshot = null;
-
->>>>>>> 65a64563
         Edge fromBackEdge = null;
         Edge toBackEdge = null;
         if (findPlaces) {
