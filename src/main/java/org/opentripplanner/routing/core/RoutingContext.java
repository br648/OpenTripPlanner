package org.opentripplanner.routing.core;

import com.google.common.collect.Iterables;
import org.locationtech.jts.geom.LineString;
import org.opentripplanner.model.Agency;
import org.opentripplanner.model.FeedScopedId;
import org.opentripplanner.model.Stop;
import org.opentripplanner.model.calendar.ServiceDate;
import org.opentripplanner.model.CalendarService;
import org.opentripplanner.api.resource.DebugOutput;
import org.opentripplanner.common.geometry.GeometryUtils;
import org.opentripplanner.routing.algorithm.strategies.EuclideanRemainingWeightHeuristic;
import org.opentripplanner.routing.algorithm.strategies.RemainingWeightHeuristic;
import org.opentripplanner.routing.algorithm.strategies.TrivialRemainingWeightHeuristic;
import org.opentripplanner.routing.edgetype.StreetEdge;
import org.opentripplanner.routing.edgetype.TemporaryPartialStreetEdge;
import org.opentripplanner.routing.edgetype.TimetableSnapshot;
import org.opentripplanner.routing.error.GraphNotFoundException;
import org.opentripplanner.routing.error.TransitTimesException;
import org.opentripplanner.routing.error.VertexNotFoundException;
import org.opentripplanner.routing.graph.Edge;
import org.opentripplanner.routing.graph.Graph;
import org.opentripplanner.routing.graph.Vertex;
import org.opentripplanner.routing.location.StreetLocation;
import org.opentripplanner.routing.location.TemporaryStreetLocation;
import org.opentripplanner.routing.services.OnBoardDepartService;
import org.opentripplanner.routing.vertextype.TemporaryVertex;
import org.opentripplanner.routing.vertextype.TransitStop;
import org.opentripplanner.updater.stoptime.TimetableSnapshotSource;
import org.opentripplanner.util.NonLocalizedString;
import org.slf4j.Logger;
import org.slf4j.LoggerFactory;

import java.util.ArrayList;
import java.util.Calendar;
import java.util.Collection;
import java.util.Comparator;
import java.util.Date;
import java.util.HashMap;
import java.util.HashSet;
import java.util.List;
import java.util.Map;
import java.util.Set;
import java.util.TimeZone;

/**
 * A RoutingContext holds information needed to carry out a search for a particular TraverseOptions, on a specific graph.
 * Includes things like (temporary) endpoint vertices, transfer tables, service day caches, etc.
 *
 * In addition, while the RoutingRequest should only carry parameters _in_ to the routing operation, the routing context
 * should be used to carry information back out, such as debug figures or flags that certain thresholds have been exceeded.
 */
public class RoutingContext implements Cloneable {

    private static final Logger LOG = LoggerFactory.getLogger(RoutingContext.class);

    /* FINAL FIELDS */

    public RoutingRequest opt; // not final so we can reverse-clone

    public final Graph graph;

    public final Vertex fromVertex;

    public final Vertex toVertex;

    // origin means "where the initial state will be located" not "the beginning of the trip from the user's perspective"
    public final Vertex origin;

    // target means "where this search will terminate" not "the end of the trip from the user's perspective"
    public final Vertex target;
    
    // The back edge associated with the origin - i.e. continuing a previous search.
    // NOTE: not final so that it can be modified post-construction for testing.
    // TODO(flamholz): figure out a better way.
    public Edge originBackEdge;

    // public final Calendar calendar;
    public final CalendarService calendarService;

    public final Map<FeedScopedId, Set<ServiceDate>> serviceDatesByServiceId = new HashMap<FeedScopedId, Set<ServiceDate>>();

    public RemainingWeightHeuristic remainingWeightHeuristic;

    public final TransferTable transferTable;

    /** The timetableSnapshot is a {@link TimetableSnapshot} for looking up real-time updates. */
    public final TimetableSnapshot timetableSnapshot;

    /**
     * Cache lists of which transit services run on which midnight-to-midnight periods. This ties a TraverseOptions to a particular start time for the
     * duration of a search so the same options cannot be used for multiple searches concurrently. To do so this cache would need to be moved into
     * StateData, with all that entails.
     */
    public ArrayList<ServiceDay> serviceDays;

    /**
     * The search will be aborted if it is still running after this time (in milliseconds since the epoch). A negative or zero value implies no limit.
     * This provides an absolute timeout, whereas the maxComputationTime is relative to the beginning of an individual search. While the two might
     * seem equivalent, we trigger search retries in various places where it is difficult to update relative timeout value. The earlier of the two
     * timeouts is applied.
     */
    public long searchAbortTime = 0;

    public Vertex startingStop;

    /** An object that accumulates profiling and debugging info for inclusion in the response. */
    public DebugOutput debugOutput = new DebugOutput();

    /** Indicates that the search timed out or was otherwise aborted. */
    public boolean aborted;

    /** Indicates that a maximum slope constraint was specified but was removed during routing to produce a result. */
    public boolean slopeRestrictionRemoved = false;

    /**
     * Temporary vertices created during the request. This is needed for GTFS-Flex support. The other temporary vertices which are created have
     * known locations (the endpoints of the search), but GTFS-Flex routing may require temporary vertices to be created at other places in the
     * graph. Temporary vertices are request-specific need to be disposed of at the end-of-life of a request.
     */
    public Collection<Vertex> temporaryVertices = new ArrayList<>();

    /* CONSTRUCTORS */

    /**
     * Constructor that automatically computes origin/target from RoutingRequest.
     */
    public RoutingContext(RoutingRequest routingRequest, Graph graph) {
        this(routingRequest, graph, null, null, true, null);
    }

    /**
     * Constructor that automatically computes origin/target from RoutingRequest, and sets the
     * context's temporary vertices. This is needed for intermediate places, as a consequence of
     * the check that temporary vertices are request-specific.
     */
    public RoutingContext(RoutingRequest routingRequest, Graph graph, Collection<Vertex> temporaryVertices) {
        this(routingRequest, graph, null, null, true, temporaryVertices);
    }

    /**
     * Constructor that takes to/from vertices as input.
     */
    public RoutingContext(RoutingRequest routingRequest, Graph graph, Vertex from, Vertex to) {
        this(routingRequest, graph, from, to, false, null);
    }

    /**
     * Returns the StreetEdges that overlap between two vertices edge sets.
     */
    private Set<StreetEdge> overlappingStreetEdges(Vertex u, Vertex v) {
        Set<Integer> vIds = new HashSet<Integer>();
        Set<Integer> uIds = new HashSet<Integer>();
        for (Edge e : Iterables.concat(v.getIncoming(), v.getOutgoing())) {
            vIds.add(e.getId());
        }
        for (Edge e : Iterables.concat(u.getIncoming(), u.getOutgoing())) {
            uIds.add(e.getId());
        }

        // Intesection of edge IDs between u and v.
        uIds.retainAll(vIds);
        Set<Integer> overlappingIds = uIds;

        // Fetch the edges by ID - important so we aren't stuck with temporary edges.
        Set<StreetEdge> overlap = new HashSet<>();
        for (Integer id : overlappingIds) {
            Edge e = graph.getEdgeById(id);
            if (e == null || !(e instanceof StreetEdge)) {
                continue;
            }

            overlap.add((StreetEdge) e);
        }
        return overlap;
    }

    /**
     * Creates a PartialStreetEdge along the input StreetEdge iff its direction makes this possible.
     */
    private void makePartialEdgeAlong(StreetEdge streetEdge, TemporaryStreetLocation from,
                                      TemporaryStreetLocation to) {
        LineString parent = streetEdge.getGeometry();
        LineString head = GeometryUtils.getInteriorSegment(parent,
                streetEdge.getFromVertex().getCoordinate(), from.getCoordinate());
        LineString tail = GeometryUtils.getInteriorSegment(parent,
                to.getCoordinate(), streetEdge.getToVertex().getCoordinate());

        if (parent.getLength() > head.getLength() + tail.getLength()) {
            LineString partial = GeometryUtils.getInteriorSegment(parent,
                    from.getCoordinate(), to.getCoordinate());

            double lengthRatio = partial.getLength() / parent.getLength();
            double length = streetEdge.getDistance() * lengthRatio;

            //TODO: localize this
            String name = from.getLabel() + " to " + to.getLabel();
            new TemporaryPartialStreetEdge(streetEdge, from, to, partial, new NonLocalizedString(name), length);
        }
    }

    /**
     * Flexible constructor which may compute to/from vertices.
     * 
     * TODO(flamholz): delete this flexible constructor and move the logic to constructors above appropriately.
     * 
     * @param findPlaces if true, compute origin and target from RoutingRequest using spatial indices.
     * @param temporaryVerticesParam if not null, use this collection to keep track of temporary vertices.
     */
    private RoutingContext(RoutingRequest routingRequest, Graph graph, Vertex from, Vertex to,
            boolean findPlaces, Collection<Vertex> temporaryVerticesParam) {
        if (graph == null) {
            throw new GraphNotFoundException();
        }
        this.opt = routingRequest;
        this.graph = graph;
        this.debugOutput.startedCalculating();

        // The following block contains potentially resource-intensive things that are only relevant for transit.
        // In normal searches the impact is low, because the routing context is only constructed once at the beginning
        // of the search, but when computing transfers or doing large batch jobs, repeatedly re-constructing useless
        // transit-specific information can have an impact.
        if (opt.modes.isTransit()) {
            // the graph's snapshot may be frequently updated.
            // Grab a reference to ensure a coherent view of the timetables throughout this search.
            if (routingRequest.ignoreRealtimeUpdates) {
                timetableSnapshot = null;
            } else {
                TimetableSnapshotSource timetableSnapshotSource = graph.timetableSnapshotSource;
                if (timetableSnapshotSource == null) {
                    timetableSnapshot = null;
                } else {
                    timetableSnapshot = timetableSnapshotSource.getTimetableSnapshot();
                }
            }
            calendarService = graph.getCalendarService();
            setServiceDays();
        } else {
            timetableSnapshot = null;
            calendarService = null;
        }

<<<<<<< HEAD
        // do the same for traffic
        if (graph.streetSpeedSource != null)
            this.streetSpeedSnapshot = graph.streetSpeedSource.getSnapshot();
        else
            this.streetSpeedSnapshot = null;

=======
>>>>>>> ca79a24c
        Edge fromBackEdge = null;
        Edge toBackEdge = null;
        if (findPlaces) {
            if (opt.batch) {
                // batch mode: find an OSM vertex, don't split
                // We do this so that we are always linking to the same thing in analyst mode
                // even if the transit network has changed.
                // TODO offset time by distance to nearest OSM node?
                if (opt.arriveBy) {
                    // TODO what if there is no coordinate but instead a named place?
                    toVertex = graph.streetIndex.getSampleVertexAt(opt.to.getCoordinate(), true);
                    fromVertex = null;
                }
                else {
                    fromVertex = graph.streetIndex.getSampleVertexAt(opt.from.getCoordinate(), false);
                    toVertex = null;
                }
            }

            else {
                // normal mode, search for vertices based RoutingRequest and split streets
                toVertex = graph.streetIndex.getVertexForLocation(opt.to, opt, true);
                if (opt.to.hasEdgeId()) {
                    toBackEdge = graph.getEdgeById(opt.to.edgeId);
                }

                if (opt.startingTransitTripId != null && !opt.arriveBy) {
                    // Depart on-board mode: set the from vertex to "on-board" state
                    OnBoardDepartService onBoardDepartService = graph.getService(OnBoardDepartService.class);
                    if (onBoardDepartService == null)
                        throw new UnsupportedOperationException("Missing OnBoardDepartService");
                    fromVertex = onBoardDepartService.setupDepartOnBoard(this);
                } else {
                    fromVertex = graph.streetIndex.getVertexForLocation(opt.from, opt, false);
                    if (opt.from.hasEdgeId()) {
                        fromBackEdge = graph.getEdgeById(opt.from.edgeId);
                    }
                }
            }
        } else {
            // debug mode, force endpoint vertices to those specified rather than searching
            fromVertex = from;
            toVertex = to;
        }

        // If the from and to vertices are generated and lie on some of the same edges, we need to wire them
        // up along those edges so that we don't get odd circuitous routes for really short trips.
        // TODO(flamholz): seems like this might be the wrong place for this code? Can't find a better one.
        //
        if (fromVertex instanceof TemporaryStreetLocation &&
                toVertex instanceof TemporaryStreetLocation) {
            TemporaryStreetLocation fromStreetVertex = (TemporaryStreetLocation) fromVertex;
            TemporaryStreetLocation toStreetVertex = (TemporaryStreetLocation) toVertex;
            Set<StreetEdge> overlap = overlappingStreetEdges(fromStreetVertex,
                    toStreetVertex);

            for (StreetEdge pse : overlap) {
                makePartialEdgeAlong(pse, fromStreetVertex, toStreetVertex);
            }
        }

<<<<<<< HEAD
=======
        // Add temporary subgraphs to the routing context. If `fromVertex` or `toVertex` are not
        // tempoorary vertices, their subgraphs are empty, so this has no effect.
        if (temporaryVerticesParam != null) {
            temporaryVertices = temporaryVerticesParam;
        }
        temporaryVertices.addAll(TemporaryVertex.findSubgraph(fromVertex));
        temporaryVertices.addAll(TemporaryVertex.findSubgraph(toVertex));

>>>>>>> ca79a24c
        if (opt.startingTransitStopId != null) {
            Stop stop = graph.index.stopForId.get(opt.startingTransitStopId);
            TransitStop tstop = graph.index.stopVertexForStop.get(stop);
            startingStop = tstop.departVertex;
        }
        origin = opt.arriveBy ? toVertex : fromVertex;
        originBackEdge = opt.arriveBy ? toBackEdge : fromBackEdge;
        target = opt.arriveBy ? fromVertex : toVertex;
        transferTable = graph.getTransferTable();
        if (opt.batch)
            remainingWeightHeuristic = new TrivialRemainingWeightHeuristic();
        else
            remainingWeightHeuristic = new EuclideanRemainingWeightHeuristic();

        if (this.origin != null) {
            LOG.debug("Origin vertex inbound edges {}", this.origin.getIncoming());
            LOG.debug("Origin vertex outbound edges {}", this.origin.getOutgoing());
        }
        // target is where search will terminate, can be origin or destination depending on arriveBy
        LOG.debug("Target vertex {}", this.target);
        if (this.target != null) {
            LOG.debug("Destination vertex inbound edges {}", this.target.getIncoming());
            LOG.debug("Destination vertex outbound edges {}", this.target.getOutgoing());
        }
    }

    /* INSTANCE METHODS */

    public void check() {
        ArrayList<String> notFound = new ArrayList<String>();

        // check origin present when not doing an arrive-by batch search
        if (!(opt.batch && opt.arriveBy))
            if (fromVertex == null)
                notFound.add("from");

        // check destination present when not doing a depart-after batch search
        if (!opt.batch || opt.arriveBy) {
            if (toVertex == null) {
                notFound.add("to");
            }
        }
        if (notFound.size() > 0) {
            throw new VertexNotFoundException(notFound);
        }
        if (opt.modes.isTransit() && !graph.transitFeedCovers(opt.dateTime)) {
            // user wants a path through the transit network,
            // but the date provided is outside those covered by the transit feed.
            throw new TransitTimesException();
        }
    }

    /**
     * Cache ServiceDay objects representing which services are running yesterday, today, and tomorrow relative to the search time. This information
     * is very heavily used (at every transit boarding) and Date operations were identified as a performance bottleneck. Must be called after the
     * TraverseOptions already has a CalendarService set.
     */
    private void setServiceDays() {
        Calendar c = Calendar.getInstance();
        c.setTime(new Date(opt.getSecondsSinceEpoch() * 1000));
        c.setTimeZone(graph.getTimeZone());

        final ServiceDate serviceDate = new ServiceDate(c);
        this.serviceDays = new ArrayList<ServiceDay>(3);
        if (calendarService == null && graph.getCalendarService() != null
                && (opt.modes == null || opt.modes.contains(TraverseMode.TRANSIT))) {
            LOG.warn("RoutingContext has no CalendarService. Transit will never be boarded.");
            return;
        }

        // In general, there should be a set of service days (yesterday, today, tomorrow) for every
        // timezone in the graph. The parameter `serviceDayLookout` allows more service days to be
        // added to search for future service (or past, if arriveBy=true). The furthest back trips
        // can begin is 1 service day (e.g. a trip which started yesterday is usable today.) This
        // does not address the case where a trip started multiple days ago (e.g. a multi-day ferry
        // trip will not be board-able after day 2).
        for (TimeZone timeZone : graph.getAllTimeZones()) {
            // Add today
            addIfNotExists(this.serviceDays, new ServiceDay(graph, serviceDate, calendarService, timeZone));
            // Add one day previous (previous in the direction of the transit search, so yesterday if
            // arriveBy=false and tomorrow if arriveBy=true
            addIfNotExists(this.serviceDays, new ServiceDay(graph,
                    opt.arriveBy ? serviceDate.next() : serviceDate.previous(),
                    calendarService, timeZone));
            // Add one or more days in the "forward" direction
            ServiceDate sd = serviceDate;
            int lookout = Math.max(1, opt.serviceDayLookout);
            for (int i = 0; i < lookout; i++) {
                sd = opt.arriveBy ? sd.previous() : sd.next();
                addIfNotExists(this.serviceDays, new ServiceDay(graph, sd, calendarService, timeZone));
            }
        }
        serviceDays.sort(Comparator.comparing(ServiceDay::getServiceDate));
    }

    private static <T> void addIfNotExists(ArrayList<T> list, T item) {
        if (!list.contains(item)) {
            list.add(item);
        }
    }

    /** check if the start and end locations are accessible */
    public boolean isAccessible() {
        if (opt.wheelchairAccessible) {
            return isWheelchairAccessible(fromVertex) && isWheelchairAccessible(toVertex);
        }
        return true;
    }

    // this could be handled by method overloading on Vertex
    public boolean isWheelchairAccessible(Vertex v) {
        if (v instanceof TransitStop) {
            TransitStop ts = (TransitStop) v;
            return ts.hasWheelchairEntrance();
        } else if (v instanceof StreetLocation) {
            StreetLocation sl = (StreetLocation) v;
            return sl.isWheelchairAccessible();
        }
        return true;
    }

    /**
     * Tear down this routing context, removing any temporary edges from
     * the "permanent" graph objects. This enables all temporary objects
     * for garbage collection.
     */
    public void destroy() {
<<<<<<< HEAD
        TemporaryVertex.dispose(fromVertex);
        TemporaryVertex.dispose(toVertex);
=======
       TemporaryVertex.disposeAll(temporaryVertices);
       temporaryVertices.clear();
>>>>>>> ca79a24c
    }
}<|MERGE_RESOLUTION|>--- conflicted
+++ resolved
@@ -69,7 +69,7 @@
 
     // target means "where this search will terminate" not "the end of the trip from the user's perspective"
     public final Vertex target;
-    
+
     // The back edge associated with the origin - i.e. continuing a previous search.
     // NOTE: not final so that it can be modified post-construction for testing.
     // TODO(flamholz): figure out a better way.
@@ -179,16 +179,16 @@
      * Creates a PartialStreetEdge along the input StreetEdge iff its direction makes this possible.
      */
     private void makePartialEdgeAlong(StreetEdge streetEdge, TemporaryStreetLocation from,
-                                      TemporaryStreetLocation to) {
+        TemporaryStreetLocation to) {
         LineString parent = streetEdge.getGeometry();
         LineString head = GeometryUtils.getInteriorSegment(parent,
-                streetEdge.getFromVertex().getCoordinate(), from.getCoordinate());
+            streetEdge.getFromVertex().getCoordinate(), from.getCoordinate());
         LineString tail = GeometryUtils.getInteriorSegment(parent,
-                to.getCoordinate(), streetEdge.getToVertex().getCoordinate());
+            to.getCoordinate(), streetEdge.getToVertex().getCoordinate());
 
         if (parent.getLength() > head.getLength() + tail.getLength()) {
             LineString partial = GeometryUtils.getInteriorSegment(parent,
-                    from.getCoordinate(), to.getCoordinate());
+                from.getCoordinate(), to.getCoordinate());
 
             double lengthRatio = partial.getLength() / parent.getLength();
             double length = streetEdge.getDistance() * lengthRatio;
@@ -201,14 +201,14 @@
 
     /**
      * Flexible constructor which may compute to/from vertices.
-     * 
+     *
      * TODO(flamholz): delete this flexible constructor and move the logic to constructors above appropriately.
-     * 
+     *
      * @param findPlaces if true, compute origin and target from RoutingRequest using spatial indices.
      * @param temporaryVerticesParam if not null, use this collection to keep track of temporary vertices.
      */
     private RoutingContext(RoutingRequest routingRequest, Graph graph, Vertex from, Vertex to,
-            boolean findPlaces, Collection<Vertex> temporaryVerticesParam) {
+        boolean findPlaces, Collection<Vertex> temporaryVerticesParam) {
         if (graph == null) {
             throw new GraphNotFoundException();
         }
@@ -240,15 +240,6 @@
             calendarService = null;
         }
 
-<<<<<<< HEAD
-        // do the same for traffic
-        if (graph.streetSpeedSource != null)
-            this.streetSpeedSnapshot = graph.streetSpeedSource.getSnapshot();
-        else
-            this.streetSpeedSnapshot = null;
-
-=======
->>>>>>> ca79a24c
         Edge fromBackEdge = null;
         Edge toBackEdge = null;
         if (findPlaces) {
@@ -299,19 +290,17 @@
         // TODO(flamholz): seems like this might be the wrong place for this code? Can't find a better one.
         //
         if (fromVertex instanceof TemporaryStreetLocation &&
-                toVertex instanceof TemporaryStreetLocation) {
+            toVertex instanceof TemporaryStreetLocation) {
             TemporaryStreetLocation fromStreetVertex = (TemporaryStreetLocation) fromVertex;
             TemporaryStreetLocation toStreetVertex = (TemporaryStreetLocation) toVertex;
             Set<StreetEdge> overlap = overlappingStreetEdges(fromStreetVertex,
-                    toStreetVertex);
+                toStreetVertex);
 
             for (StreetEdge pse : overlap) {
                 makePartialEdgeAlong(pse, fromStreetVertex, toStreetVertex);
             }
         }
 
-<<<<<<< HEAD
-=======
         // Add temporary subgraphs to the routing context. If `fromVertex` or `toVertex` are not
         // tempoorary vertices, their subgraphs are empty, so this has no effect.
         if (temporaryVerticesParam != null) {
@@ -320,7 +309,6 @@
         temporaryVertices.addAll(TemporaryVertex.findSubgraph(fromVertex));
         temporaryVertices.addAll(TemporaryVertex.findSubgraph(toVertex));
 
->>>>>>> ca79a24c
         if (opt.startingTransitStopId != null) {
             Stop stop = graph.index.stopForId.get(opt.startingTransitStopId);
             TransitStop tstop = graph.index.stopVertexForStop.get(stop);
@@ -386,7 +374,7 @@
         final ServiceDate serviceDate = new ServiceDate(c);
         this.serviceDays = new ArrayList<ServiceDay>(3);
         if (calendarService == null && graph.getCalendarService() != null
-                && (opt.modes == null || opt.modes.contains(TraverseMode.TRANSIT))) {
+            && (opt.modes == null || opt.modes.contains(TraverseMode.TRANSIT))) {
             LOG.warn("RoutingContext has no CalendarService. Transit will never be boarded.");
             return;
         }
@@ -403,8 +391,8 @@
             // Add one day previous (previous in the direction of the transit search, so yesterday if
             // arriveBy=false and tomorrow if arriveBy=true
             addIfNotExists(this.serviceDays, new ServiceDay(graph,
-                    opt.arriveBy ? serviceDate.next() : serviceDate.previous(),
-                    calendarService, timeZone));
+                opt.arriveBy ? serviceDate.next() : serviceDate.previous(),
+                calendarService, timeZone));
             // Add one or more days in the "forward" direction
             ServiceDate sd = serviceDate;
             int lookout = Math.max(1, opt.serviceDayLookout);
@@ -448,12 +436,7 @@
      * for garbage collection.
      */
     public void destroy() {
-<<<<<<< HEAD
-        TemporaryVertex.dispose(fromVertex);
-        TemporaryVertex.dispose(toVertex);
-=======
-       TemporaryVertex.disposeAll(temporaryVertices);
-       temporaryVertices.clear();
->>>>>>> ca79a24c
+        TemporaryVertex.disposeAll(temporaryVertices);
+        temporaryVertices.clear();
     }
 }