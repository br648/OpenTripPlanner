package org.opentripplanner.routing.core;

import com.google.common.base.Objects;
<<<<<<< HEAD
import org.opentripplanner.graph_builder.linking.StreetSplitter;
=======
>>>>>>> ca79a24c
import org.opentripplanner.model.FeedScopedId;
import org.opentripplanner.model.Route;
import org.opentripplanner.api.parameter.QualifiedModeSet;
import org.opentripplanner.common.MavenVersion;
import org.opentripplanner.common.model.GenericLocation;
import org.opentripplanner.common.model.NamedPlace;
import org.opentripplanner.model.FeedScopedId;
import org.opentripplanner.model.Route;
import org.opentripplanner.routing.edgetype.StreetEdge;
import org.opentripplanner.routing.error.TrivialPathException;
import org.opentripplanner.routing.graph.Edge;
import org.opentripplanner.routing.graph.Graph;
import org.opentripplanner.routing.graph.Vertex;
import org.opentripplanner.routing.impl.DurationComparator;
import org.opentripplanner.routing.impl.PathComparator;
import org.opentripplanner.routing.request.BannedStopSet;
import org.opentripplanner.routing.spt.DominanceFunction;
import org.opentripplanner.routing.spt.GraphPath;
import org.opentripplanner.routing.spt.ShortestPathTree;
import org.opentripplanner.util.DateUtils;
import org.slf4j.Logger;
import org.slf4j.LoggerFactory;

import java.io.Serializable;
import java.text.SimpleDateFormat;
import java.util.ArrayList;
<<<<<<< HEAD
=======
import java.util.Arrays;
>>>>>>> ca79a24c
import java.util.Collection;
import java.util.Collections;
import java.util.Comparator;
import java.util.Date;
import java.util.HashMap;
import java.util.HashSet;
import java.util.List;
import java.util.Locale;
import java.util.Map;
import java.util.TimeZone;

/**
 * A trip planning request. Some parameters may not be honored by the trip planner for some or all itineraries.
 * For example, maxWalkDistance may be relaxed if the alternative is to not provide a route.
 *
 * All defaults should be specified here in the RoutingRequest, NOT as annotations on query parameters in web services
 * that create RoutingRequests. This establishes a priority chain for default values:
 * RoutingRequest field initializers, then JSON router config, then query parameters.
 */
public class RoutingRequest implements Cloneable, Serializable {

    private static final long serialVersionUID = MavenVersion.VERSION.getUID();

    private static final Logger LOG = LoggerFactory.getLogger(RoutingRequest.class);

    /**
     * The model that computes turn/traversal costs.
     * TODO: move this to the Router or the Graph if it doesn't clutter the code too much
     */
    public IntersectionTraversalCostModel traversalCostModel = new SimpleIntersectionTraversalCostModel();

    /* FIELDS UNIQUELY IDENTIFYING AN SPT REQUEST */

    /** The complete list of incoming query parameters. */
    public final HashMap<String, String> parameters = new HashMap<String, String>();

    /** The router ID -- internal ID to switch between router implementation (or graphs) */
    public String routerId = "";

    /** The start location */
    public GenericLocation from;

    /** The end location */
    public GenericLocation to;

    /** An ordered list of intermediate locations to be visited. */
    public List<GenericLocation> intermediatePlaces;

    /**
     * The maximum distance (in meters) the user is willing to walk for access/egress legs.
     * Defaults to unlimited.
     */
    public double maxWalkDistance = Double.MAX_VALUE;

    /**
     * The maximum distance (in meters) the user is willing to walk for transfer legs.
     * Defaults to unlimited. Currently set to be the same value as maxWalkDistance.
     */
    public double maxTransferWalkDistance = Double.MAX_VALUE;

    /**
     * The maximum time (in seconds) of pre-transit travel when using drive-to-transit (park and
     * ride or kiss and ride). By default limited to 30 minutes driving, because if it's unlimited on
     * large graphs the search becomes very slow.
     */
    public int maxPreTransitTime = 30 * 60;

    /** The worst possible time (latest for depart-by and earliest for arrive-by) to accept */
    public long worstTime = Long.MAX_VALUE;

    /** The worst possible weight that we will accept when planning a trip. */
    public double maxWeight = Double.MAX_VALUE;

    /** The maximum duration of a returned itinerary, in hours. */
    public double maxHours = Double.MAX_VALUE;

    /** Whether maxHours limit should consider wait/idle time between the itinerary and the requested arrive/depart time. */
    public boolean useRequestedDateTimeInMaxHours = false;

    /** The set of TraverseModes that a user is willing to use. Defaults to WALK | TRANSIT. */
    public TraverseModeSet modes = new TraverseModeSet("TRANSIT,WALK"); // defaults in constructor overwrite this

    /** The set of characteristics that the user wants to optimize for -- defaults to QUICK, or optimize for transit time. */
    public OptimizeType optimize = OptimizeType.QUICK;
    // TODO this should be completely removed and done only with individual cost parameters
    // Also: apparently OptimizeType only affects BICYCLE mode traversal of street segments.
    // If this is the case it should be very well documented and carried over into the Enum name.

    /** The epoch date/time that the trip should depart (or arrive, for requests where arriveBy is true) */
    public long dateTime = new Date().getTime() / 1000;

    /** Whether the trip should depart at dateTime (false, the default), or arrive at dateTime. */
    public boolean arriveBy = false;

    /** Whether the trip must be wheelchair accessible. */
    public boolean wheelchairAccessible = false;

    /** The maximum number of itineraries to return. */
    public int numItineraries = 3;

    /** The maximum slope of streets for wheelchair trips. */
    public double maxSlope = 0.0833333333333; // ADA max wheelchair ramp slope is a good default.

    /** Whether the planner should return intermediate stops lists for transit legs. */
    public boolean showIntermediateStops = false;

    /** max walking speed along streets, in meters per second */
    public double walkSpeed;

    /** max bicycling speed along streets, in meters per second */
    public double bikeSpeed;

    /** max micromobility speed along streets, in meters per second */
    public double maximumMicromobilitySpeed;

    /**
     * minimum micromobility speed along streets, in meters per second. See more discussion about this in
     * {@link RoutingResource#minimumMicromobilitySpeed}.
     */
    public double minimumMicromobilitySpeed;

    public double carSpeed;

    public Locale locale = new Locale("en", "US");

    /**
     * An extra penalty added on transfers (i.e. all boardings except the first one).
     * Not to be confused with bikeBoardCost and walkBoardCost, which are the cost of boarding a
     * vehicle with and without a bicycle. The boardCosts are used to model the 'usual' perceived
     * cost of using a transit vehicle, and the transferPenalty is used when a user requests even 
     * less transfers. In the latter case, we don't actually optimize for fewest transfers, as this 
     * can lead to absurd results. Consider a trip in New York from Grand Army 
     * Plaza (the one in Brooklyn) to Kalustyan's at noon. The true lowest transfers route is to 
     * wait until midnight, when the 4 train runs local the whole way. The actual fastest route is 
     * the 2/3 to the 4/5 at Nevins to the 6 at Union Square, which takes half an hour.
     * Even someone optimizing for fewest transfers doesn't want to wait until midnight. Maybe they 
     * would be willing to walk to 7th Ave and take the Q to Union Square, then transfer to the 6. 
     * If this takes less than optimize_transfer_penalty seconds, then that's what we'll return.
     */
    public int transferPenalty = 0;

    /** A multiplier for how bad walking is, compared to being in transit for equal lengths of time.
     *  Defaults to 2. Empirically, values between 10 and 20 seem to correspond well to the concept
     *  of not wanting to walk too much without asking for totally ridiculous itineraries, but this
     *  observation should in no way be taken as scientific or definitive. Your mileage may vary.*/
    public double walkReluctance = 2.0;

    /** Used instead of walk reluctance for stairs */
    public double stairsReluctance = 2.0;
    
    /** Multiplicative factor on expected turning time. */
    public double turnReluctance = 1.0;

    /**
     * How long does it take to get an elevator, on average (actually, it probably should be a bit *more* than average, to prevent optimistic trips)?
     * Setting it to "seems like forever," while accurate, will probably prevent OTP from working correctly.
     */
    // TODO: how long does it /really/ take to get an elevator?
    public int elevatorBoardTime = 90;

    /** What is the cost of boarding an elevator? */
    public int elevatorBoardCost = 90;

    /** How long does it take to advance one floor on an elevator? */
    public int elevatorHopTime = 20;

    /** What is the cost of travelling one floor on an elevator? */
    public int elevatorHopCost = 20;

    // it is assumed that getting off an elevator is completely free

    /** Time to get on and off your own bike */
    public int bikeSwitchTime;

    /** Cost of getting on and off your own bike */
    public int bikeSwitchCost;

    /** Time to rent a bike */
    public int bikeRentalPickupTime = 60;

    /**
     * Cost of renting a bike. The cost is a bit more than actual time to model the associated cost and trouble.
     */
    public int bikeRentalPickupCost = 120;

    /** Time to drop-off a rented bike */
    public int bikeRentalDropoffTime = 30;

    /** Cost of dropping-off a rented bike */
    public int bikeRentalDropoffCost = 30;

    /** Time to park a bike */
    public int bikeParkTime = 60;

    /** Cost of parking a bike. */
    public int bikeParkCost = 120;

    /** Time to rent a car */
    public int carRentalPickupTime = 120;

    /**
     * Cost of renting a car. The cost is a bit more than actual time to model the associated cost and trouble.
     */
    public int carRentalPickupCost = 120;

    /** Time to drop-off a rented car */
    public int carRentalDropoffTime = 120;

    /** Cost of dropping-off a rented car */
    public int carRentalDropoffCost = 30;

    /** Time to rent a vehicle */
    public int vehicleRentalPickupTime = 60;

    /**
     * Cost of renting a vehicle. The cost is a bit more than actual time to model the associated cost and trouble.
     */
    public int vehicleRentalPickupCost = 120;

    /** Time to drop-off a rented vehicle */
    public int vehicleRentalDropoffTime = 30;

    /** Cost of dropping-off a rented vehicle */
    public int vehicleRentalDropoffCost = 30;

    /** Time to park a car */
    public int carParkTime = 120;

    /** Cost of parking a car. */
    public int carParkCost = 120;

    /**
     * Time to park a car in a park and ride, w/o taking into account driving and walking cost
     * (time to park, switch off, pick your stuff, lock the car, etc...)
     */
    public int carDropoffTime = 120;

    /**
     * How much worse is waiting for a transit vehicle than being on a transit vehicle, as a multiplier. The default value treats wait and on-vehicle
     * time as the same.
     *
     * It may be tempting to set this higher than walkReluctance (as studies often find this kind of preferences among
     * riders) but the planner will take this literally and walk down a transit line to avoid waiting at a stop.
     * This used to be set less than 1 (0.95) which would make waiting offboard preferable to waiting onboard in an
     * interlined trip. That is also undesirable.
     *
     * If we only tried the shortest possible transfer at each stop to neighboring stop patterns, this problem could disappear.
     */
    public double waitReluctance = 1.0;

    /** How much less bad is waiting at the beginning of the trip (replaces waitReluctance on the first boarding) */
    public double waitAtBeginningFactor = 0.4;

    /** This prevents unnecessary transfers by adding a cost for boarding a vehicle. */
    public int walkBoardCost = 60 * 10;

    /** Separate cost for boarding a vehicle with a bicycle, which is more difficult than on foot. */
    public int bikeBoardCost = 60 * 10;

    /**
     * Do not use certain named routes.
     * The paramter format is: feedId_routeId,feedId_routeId,feedId_routeId
     * This parameter format is completely nonstandard and should be revised for the 2.0 API, see issue #1671.
     */
    public RouteMatcher bannedRoutes = RouteMatcher.emptyMatcher();

    /** Only use certain named routes */
    public RouteMatcher whiteListedRoutes = RouteMatcher.emptyMatcher();

    /** Do not use certain named agencies */
    public HashSet<String> bannedAgencies = new HashSet<String>();

    /** Only use certain named agencies */
    public HashSet<String> whiteListedAgencies = new HashSet<String>();

    /** Do not use certain trips */
    public HashMap<FeedScopedId, BannedStopSet> bannedTrips = new HashMap<FeedScopedId, BannedStopSet>();

    /** Do not use certain stops. See for more information the bannedStops property in the RoutingResource class. */
    public StopMatcher bannedStops = StopMatcher.emptyMatcher(); 
    
    /** Do not use certain stops. See for more information the bannedStopsHard property in the RoutingResource class. */
    public StopMatcher bannedStopsHard = StopMatcher.emptyMatcher();
    
    /** Set of preferred routes by user. */
    public RouteMatcher preferredRoutes = RouteMatcher.emptyMatcher();
    
    /** Set of preferred agencies by user. */
    public HashSet<String> preferredAgencies = new HashSet<String>();

    /**
     * Penalty added for using every route that is not preferred if user set any route as preferred. We return number of seconds that we are willing
     * to wait for preferred route.
     */
    public int otherThanPreferredRoutesPenalty = 300;

    /** Set of unpreferred routes for given user. */
    public RouteMatcher unpreferredRoutes = RouteMatcher.emptyMatcher();
    
    /** Set of unpreferred agencies for given user. */
    public HashSet<String> unpreferredAgencies = new HashSet<String>();

    /**
     * Penalty added for using every unpreferred route. We return number of seconds that we are willing to wait for preferred route.
     */
    public int useUnpreferredRoutesPenalty = 300;

    /**
     * A global minimum transfer time (in seconds) that specifies the minimum amount of time that must pass between exiting one transit vehicle and
     * boarding another. This time is in addition to time it might take to walk between transit stops. This time should also be overridden by specific
     * transfer timing information in transfers.txt
     */
    // initialize to zero so this does not inadvertently affect tests, and let Planner handle defaults
    public int transferSlack = 0;

    /** Invariant: boardSlack + alightSlack <= transferSlack. */
    public int boardSlack = 0;

    public int alightSlack = 0;

    public int maxTransfers = 2;

    /**
     * Extensions to the trip planner will require additional traversal options beyond the default 
     * set. We provide an extension point for adding arbitrary parameters with an 
     * extension-specific key.
     */
    public Map<Object, Object> extensions = new HashMap<Object, Object>();

    /** Penalty for using a non-preferred transfer */
    public int nonpreferredTransferPenalty = 180;

    /**
     * For the bike triangle, how important time is. 
     * triangleTimeFactor+triangleSlopeFactor+triangleSafetyFactor == 1
     */
    public double triangleTimeFactor;

    /** For the bike triangle, how important slope is */
    public double triangleSlopeFactor;

    /** For the bike triangle, how important safety is */
    public double triangleSafetyFactor;

    /** Options specifically for the case that you are walking a bicycle. */
    public RoutingRequest bikeWalkingOptions;

    /** This is true when a GraphPath is being traversed in reverse for optimization purposes. */
    public boolean reverseOptimizing = false;

    /** when true, do not use goal direction or stop at the target, build a full SPT */
    public boolean batch = false;

    /**
     * Whether or not bike rental availability information will be used to plan bike rental trips
     */
    public boolean useBikeRentalAvailabilityInformation = false;

    /**
     * Whether or not car rental availability information will be used to plan car rental trips
     */
    public boolean useCarRentalAvailabilityInformation = false;

    /**
     * Whether or not vehicle rental availability information will be used to plan vehicle rental trips
     */
    public boolean useVehicleRentalAvailabilityInformation = false;

    /**
     * The maximum wait time in seconds the user is willing to delay trip start. Only effective in Analyst.
     */
    public long clampInitialWait = -1;

    /**
     * When true, reverse optimize this search on the fly whenever needed, rather than reverse-optimizing the entire path when it's done.
     */
    public boolean reverseOptimizeOnTheFly = false;

    /**
     * When true, do a full reversed search to compact the legs of the GraphPath.
     */
    public boolean compactLegsByReversedSearch = false;

    /**
     * If true, cost turns as they would be in a country where driving occurs on the right; otherwise, cost them as they would be in a country where
     * driving occurs on the left.
     */
    public boolean driveOnRight = true;

    /**
     * The deceleration speed of an automobile, in meters per second per second.
     */
    // 2.9 m/s/s: 65 mph - 0 mph in 10 seconds
    public double carDecelerationSpeed = 2.9;

    /**
     * The acceleration speed of an automobile, in meters per second per second.
     */
    // 2.9 m/s/s: 0 mph to 65 mph in 10 seconds
    public double carAccelerationSpeed = 2.9;
    
    /**
     * When true, realtime updates are ignored during this search.
     */
    public boolean ignoreRealtimeUpdates = false;

    /**
     * If true, the remaining weight heuristic is disabled. Currently only implemented for the long
     * distance path service.
     */
    public boolean disableRemainingWeightHeuristic = false;

    /**
     * Extra penalty added for flag-stop boarding/alighting. This parameter only applies to
     * GTFS-Flex routing, which must be explicitly turned on via the useFlexService parameter
     * in router-config.json.
     *
     * In GTFS-Flex, a flag stop is a point at which a vehicle is boarded or alighted which is not
     * a defined stop, e.g. the bus is flagged down in between stops. This parameter is an
     * additional cost added when a board/alight occurs at a flag stop. Increasing this parameter
     * increases the cost of using a flag stop relative to a regular scheduled stop.
     */
    public int flexFlagStopExtraPenalty = 90;

    /**
     * Extra penalty added for deviated-route boarding/alighting. This parameter only applies to
     * GTFS-Flex routing, which must be explicitly turned on via the useFlexService parameter
     * in router-config.json.
     *
     * In GTFS-Flex, deviated-route service is when a vehicle can deviate a certain distance
     * (or within a certain area) in order to drop off or pick up a passenger. This parameter is an
     * additional cost added when a board/alight occurs before/after a deviation. Increasing this
     * parameter increases the cost of using deviated-route service relative to fixed-route.
     */
    public int flexDeviatedRouteExtraPenalty = 180;

    /**
     * Reluctance for call-n-ride. This parameter only applies to GTFS-Flex routing, which must be
     * explicitly turned on via the useFlexService parameter in router-config.json.
     *
     * Call-and-ride service is when a vehicle picks up and drops off a passenger at their origin
     * and destination, without regard to a fixed route. In the GTFS-Flex data standard, call-and-
     * ride service is defined analogously to deviated-route service, but with more permissive
     * parameters. Depending on the particular origin and destination and the size of the area in
     * which a route can deviate, a single route could be used for both deviated-route and call-
     * and-ride service. This parameter is multiplied with the time on board call-and-ride in order to
     * increase the cost of call-and-ride's use relative to normal transit.
     */
    public double flexCallAndRideReluctance = 2.0;

    /**
     * Total time which can be spent on a call-n-ride leg. This parameter only applies to GTFS-Flex
     * routing, which must be explicitly turned on via the useFlexService parameter in
     * router-config.json.
     *
     * "Trip-banning" as a method of obtaining different itinerary results does not work for call-
     * and-ride service: the same trip can be used in different ways, for example to drop off a
     * passenger at different transfer points. Thus, rather than trip-banning, after each itinerary
     * is found, flexMaxCallAndRideSeconds is reduced in order to obtain different itineraries. The
     * new value of the parameter to calculated according to the following formula:
     * min(duration - options.flexReduceCallAndRideSeconds, duration * flexReduceCallAndRideRatio)
     */
    public int flexMaxCallAndRideSeconds = Integer.MAX_VALUE;

    /**
     * Control the reduction of call-and-ride time. This parameter only applies to GTFS-Flex
     * routing, which must be explicitly turned on via the useFlexService parameter in
     * router-config.json.
     *
     * Seconds to reduce flexMaxCallAndRideSeconds after a complete call-n-ride itinerary. The
     * rationale for this parameter is given in the docs for flexMaxCallAndRideSeconds.
     */
    public int flexReduceCallAndRideSeconds = 15 * 60;

    /**
     * Control the reduction of call-and-ride time. This parameter only applies to GTFS-Flex
     * routing, which must be explicitly turned on via the useFlexService parameter in
     * router-config.json.
     *
     * Percentage to reduce flexMaxCallAndRideSeconds after a complete call-n-ride itinerary. The
     * rationale for this parameter is given in the docs for flexMaxCallAndRideSeconds.
     */
    public double flexReduceCallAndRideRatio = 0.5;

    /**
     * Control the size of flag-stop buffer returned in API response. This parameter only applies
     * to GTFS-Flex routing, which must be explicitly turned on via the useFlexService parameter in
     * router-config.json.
     *
     * This allows the UI to specify the length in meters of a segment around flag stops it wants
     * to display, as an indication to the user that the vehicle may be flagged down anywhere on
     * the segment. The backend will supply such a cropped geometry in its response
     * (`Place.flagStopArea`). The segment will be up to flexFlagStopBufferSize meters ahead or
     * behind the board/alight location. The actual length may be less if the board/alight location
     * is near the beginning or end of a route.
     */
    public double flexFlagStopBufferSize;

    /**
     * Whether to use reservation-based services. This parameter only applies to GTFS-Flex
     * routing, which must be explicitly turned on via the useFlexService parameter in
     * router-config.json.
     *
     * In GTFS-Flex, some trips may be defined as "reservation services," which indicates that
     * they require a reservation in order to be used. Such services will only be used if this
     * parameter is true.
     */
    public boolean flexUseReservationServices = true;

    /**
     * Whether to use eligibility-based services. This parameter only applies to GTFS-Flex
     * routing, which must be explicitly turned on via the useFlexService parameter in
     * router-config.json.
     *
     * In GTFS-Flex, some trips may be defined as "eligibility services," which indicates that
     * they require customers to meet a certain set of requirements in order to be used. Such
     * services will only be used if this parameter is true.
     */
    public boolean flexUseEligibilityServices = true;

    /**
     * Whether to ignore DRT time limits. This parameter only applies to GTFS-Flex routing, which
     * must be explicitly turned on via the useFlexService parameter in router-config.json.
     *
     * In GTFS-Flex, deviated-route and call-and-ride service can define a trip-level parameter
     * `drt_advance_book_min`, which determines how far in advance the flexible segment must be
     * scheduled. If `flexIgnoreDrtAdvanceBookMin = false`, OTP will only provide itineraries which
     * are feasible based on that constraint. For example, if the current time is 1:00pm and a
     * particular service must be scheduled one hour in advance, the earliest time the service
     * is usable is 2:00pm.
     */
    public boolean flexIgnoreDrtAdvanceBookMin = false;

    /**
     * The routing context used to actually carry out this search. It is important to build States from TraverseOptions
     * rather than RoutingContexts,and just keep a reference to the context in the TraverseOptions, rather than using
     * RoutingContexts for everything because in some testing and graph building situations we need to build a bunch of
     * initial states with different times and vertices from a single TraverseOptions, without setting all the transit
     * context or building temporary vertices (with all the exception-throwing checks that entails).
     * 
     * While they are conceptually separate, TraverseOptions does maintain a reference to its accompanying
     * RoutingContext (and vice versa) so that both do not need to be passed/injected separately into tight inner loops
     * within routing algorithms. These references should be set to null when the request scope is torn down -- the
     * routing context becomes irrelevant at that point, since temporary graph elements have been removed and the graph
     * may have been reloaded.
     */
    public RoutingContext rctx;

    /** A transit stop that this trip must start from */
    public FeedScopedId startingTransitStopId;
    
    /** A trip where this trip must start from (depart-onboard routing) */
    public FeedScopedId startingTransitTripId;

    public boolean walkingBike;

    public boolean softWalkLimiting = true;
    public boolean softPreTransitLimiting = true;

    public double softWalkPenalty = 60.0; // a jump in cost when stepping over the walking limit
    public double softWalkOverageRate = 5.0; // a jump in cost for every meter over the walking limit

    public double preTransitPenalty = 300.0; // a jump in cost when stepping over the pre-transit time limit
    public double preTransitOverageRate = 10.0; // a jump in cost for every second over the pre-transit time limit

    /*
      Additional flags affecting mode transitions.
      This is a temporary solution, as it only covers parking and rental at the beginning of the trip.
    */
    public boolean allowBikeRental = false;
    public boolean allowCarRental = false;

    // currently used exclusively for micromobility, may refactor bike and car rentals into here later
    public boolean allowVehicleRental = false;
    public boolean bikeParkAndRide = false;
    public boolean parkAndRide  = false;
    public boolean kissAndRide  = false;

    /* Whether we are in "long-distance mode". This is currently a server-wide setting, but it could be made per-request. */
    // TODO remove
    public boolean longDistance = false;

    /** Should traffic congestion be considered when driving? */
    public boolean useTraffic = false;

    /** The function that compares paths converging on the same vertex to decide which ones continue to be explored. */
    public DominanceFunction dominanceFunction = new DominanceFunction.Pareto();

    /** Accept only paths that use transit (no street-only paths). */
    public boolean onlyTransitTrips = false;

    /** Option to disable the default filtering of GTFS-RT alerts by time. */
    public boolean disableAlertFiltering = false;

    /** Whether to apply the ellipsoid->geoid offset to all elevations in the response */
    public boolean geoidElevation = false;

<<<<<<< HEAD
    /** Whether or not to use a TNC during part of the trip */
    public boolean useTransportationNetworkCompany;

    /*
     * driving reluctances are used in TNC requests.
     * It is set in org.opentripplanner.api.parameter.QualifiedMode.
     * The driveTimeReluctance is used as a multiplier to add weight to a shortest path search in
     *   org.opentripplanner.routing.edgetype.StreetEdge.
     * It is set to -1 to indicate that driving reluctance should not be used in default car routing requests.
     */
    public double driveTimeReluctance = -1.0;
    public double driveDistanceReluctance = -1.0;

    /**
     * A minimum travel distance for a ride in a transportation network company.
     * Units in meters, default is 0.5 miles.
     */
    public double minimumTransportationNetworkCompanyDistance = 804.672;

    /**
     * A minimum travel distance for a ride in a car rental.
     * Units in meters, default is 0.5 miles.
     */
    public double minimumCarRentalDistance = 804.672;

    /**
     * A minimum travel distance to travel using a vehicle rental.
     * Units in meters, default is 100 meters.
     */
    public double minimumVehicleRentalDistance = 100.0;

    // The earliest time in seconds that a TNC vehicle can pick up at the origin.  The earliest
    // pickup time is stored here and added to the time it upon the first boarding.  This way, a
    // graph search can proceed and give walking a time advantage and we can reuse the estimate
    // instead of making numerous requests at very similar locaions.
    // initial value of -1 indicates ETA is not available
    public int transportationNetworkCompanyEtaAtOrigin = -1;

    public String companies;

    /** If request date is invalid, apply the provided strategy to come up with a valid date. */
    public String invalidDateStrategy;

    public String minTransitDistance;

    // setting of allowing a dropoff anywhere regardless of whether the dropoff point is a
    // designated dropoff area or if driving a car with floating dropoff capabilities outside the
    // car rental region.  This means the user is planning a trip with a rental car with the intent
    // to keep the car and drive it back to an allowable dropoff point in a later trip.
    public boolean allowCarRentalDropoffAnywhere = false;

    // setting of allowing a dropoff anywhere regardless of whether the dropoff point is a designated dropoff area or if
    // traveling with a vehicle with floating dropoff capabilities outside the vehicle rental region.  This means the
    // user is planning a trip with a rental vehicle with the intent to keep the vehicle and bring it back to an
    // allowable dropoff point in a later trip. This does not override edge-specific restrictions.
    public boolean allowVehicleRentalDropoffAnywhere = false;

    // allow custom shortest path search timeouts
    // set to -1 by default which means don't use a custom timeout
    // units are in milliseconds
    public long searchTimeout = -1;
=======
    /**
     * How many extra ServiceDays to look in the future (or back, if arriveBy=true)
     *
     * This parameter allows the configuration of how far, in service days, OTP should look for
     * transit service when evaluating the next departure (or arrival) at a stop. In some cases,
     * for example for services which run weekly or monthly, it may make sense to increase this
     * value. Larger values will increase the search time. This does not affect a case where a
     * trip starts multiple service days in the past (e.g. a multiday ferry trip will not be
     * board-able after the 2nd day in the current implementation).
     */
    public int serviceDayLookout = 1;
>>>>>>> ca79a24c

    /** Which path comparator to use */
    public String pathComparator = null;

    /**
<<<<<<< HEAD
     * The maximum sustained power output of a micromobility vehicle in watts. Theoretically, this could also model
     * human power. The default is set to 250 watts.
     *
     * Here are some examples of power output assumptions from various micromobility vehicles:
     *
     * 125 watts: Swagtron Turbo 5 hoverboard: (https://swagtron.com/product/recertified-swagtron-turbo-five-hoverboard-classic/)
     * 250 watts: Xiaomi M365 (https://www.gearbest.com/skateboard/pp_596618.html)
     * 500 watts: Razor EcoSmart Metro (https://www.amazon.com/Razor-EcoSmart-Metro-Electric-Scooter/dp/B002ZDAEIS?SubscriptionId=AKIAJMXJ2YFJTEDLQMUQ&tag=digitren08-20&linkCode=xm2&camp=2025&creative=165953&creativeASIN=B002ZDAEIS&ascsubtag=15599460143449ocb)
     * 1000 watts: Boosted Rev (https://boostedboards.com/vehicles/scooters/boosted-rev)
     */
    public double watts = 250;

    /**
     * The total weight of the micromobility vehicle + rider in kilograms.
     * The default is set to 105 kilograms. This assumes a North-American average weight of 80kgs and then 25kgs for
     * vehicle weight.
     * https://en.wikipedia.org/wiki/Human_body_weight#Average_weight_around_the_world
     */
    public double weight = 105;
=======
     * This parameter is used in GTFS-Flex routing. Preliminary searches before the main search
     * need to be able to discover TransitStops in order to create call-and-ride legs which allow
     * transfers to fixed-route services.
     */
    public boolean enterStationsWithCar = false;

    /**
     * Minimum length in meters of partial hop edges. This parameter only applies to GTFS-Flex
     * routing, which must be explicitly turned on via the useFlexService parameter in router-
     * config.json.
     *
     * Flag stop and deviated-route service require creating partial PatternHops from points along
     * the route to a scheduled stop. This parameter provides a minimum length of such partial
     * hops, in order to reduce the amount of hops created when they redundant with regular
     * service.
     */
    public int flexMinPartialHopLength = 400;
>>>>>>> ca79a24c

    /** Saves split edge which can be split on origin/destination search
     *
     * This is used so that TrivialPathException is thrown if origin and destination search would split the same edge
     */
    private StreetEdge splitEdge = null;

    /**
     * Keep track of epoch time the request was created by OTP. This is currently only used by the
     * GTFS-Flex implementation.
     *
     * In GTFS-Flex, deviated-route and call-and-ride service can define a trip-level parameter
     * `drt_advance_book_min`, which determines how far in advance the flexible segment must be
     * scheduled. If `flexIgnoreDrtAdvanceBookMin = false`, OTP will only provide itineraries which
     * are feasible based on that constraint. For example, if the current time is 1:00pm and a
     * particular service must be scheduled one hour in advance, the earliest time the service
     * is usable is 2:00pm.
     */
    public long clockTimeSec;

    /* CONSTRUCTORS */

    /** Constructor for options; modes defaults to walk and transit */
    public RoutingRequest() {
        // http://en.wikipedia.org/wiki/Walking
        walkSpeed = 1.33; // 1.33 m/s ~ 3mph, avg. human speed
        bikeSpeed = 5; // 5 m/s, ~11 mph, a random bicycling speed
        // https://electricbikereview.com/forum/threads/what-are-electric-bike-classes-and-why-do-they-matter.22738/
        // 12.5 m/s, ~28 mph is the maximum speed allowed by class 3 electric bicycles
        // however, in person experience while riding an eScooter around San Jose, CA, the max speed seemed to hover
        // around 11mph or 5 m/s. Therefore, set that value as a conservative estimate
        maximumMicromobilitySpeed = 5;
        // 0.8 m/s, ~1.8mph, an unpleasantly slow speed that assumes walking with a micromobility vehicle that either
        // can't travel up a grade or is out of energy
        minimumMicromobilitySpeed = 0.8;
        // http://en.wikipedia.org/wiki/Speed_limit
        carSpeed = 40; // 40 m/s, 144 km/h, above the maximum (finite) driving speed limit worldwide
        setModes(new TraverseModeSet(TraverseMode.WALK, TraverseMode.TRANSIT));
        bikeWalkingOptions = this;

        // So that they are never null.
        from = new GenericLocation();
        to = new GenericLocation();
    }

    public RoutingRequest(TraverseModeSet modes) {
        this();
        this.setModes(modes);
    }

    public RoutingRequest(QualifiedModeSet qmodes) {
        this();
        qmodes.applyToRoutingRequest(this);
    }

    public RoutingRequest(String qmodes) {
        this();
        new QualifiedModeSet(qmodes).applyToRoutingRequest(this);
    }

    public RoutingRequest(TraverseMode mode) {
        this();
        this.setModes(new TraverseModeSet(mode));
    }

    public RoutingRequest(TraverseMode mode, OptimizeType optimize) {
        this(new TraverseModeSet(mode), optimize);
    }

    public RoutingRequest(TraverseModeSet modeSet, OptimizeType optimize) {
        this();
        this.optimize = optimize;
        this.setModes(modeSet);
    }

    /* ACCESSOR/SETTER METHODS */

    public boolean transitAllowed() {
        return modes.isTransit();
    }

    public long getSecondsSinceEpoch() {
        return dateTime;
    }

    public void setArriveBy(boolean arriveBy) {
        this.arriveBy = arriveBy;
        bikeWalkingOptions.arriveBy = arriveBy;
        if (worstTime == Long.MAX_VALUE || worstTime == 0)
            worstTime = arriveBy ? 0 : Long.MAX_VALUE;
    }

    public void setMode(TraverseMode mode) {
        setModes(new TraverseModeSet(mode));
    }

    public void setModes(TraverseModeSet modes) {
        this.modes = modes;
        if (modes.getBicycle() || modes.getMicromobility()) {
            // This alternate routing request is used when we get off a bike to take a shortcut and are
            // walking alongside the bike. FIXME why are we only copying certain fields instead of cloning the request?
            bikeWalkingOptions = new RoutingRequest();
            bikeWalkingOptions.setArriveBy(this.arriveBy);
            bikeWalkingOptions.maxWalkDistance = maxWalkDistance;
            bikeWalkingOptions.maxPreTransitTime = maxPreTransitTime;
            bikeWalkingOptions.walkSpeed = walkSpeed * 0.8; // walking bikes is slow
            bikeWalkingOptions.walkReluctance = walkReluctance * 2.7; // and painful
            bikeWalkingOptions.optimize = optimize;
            bikeWalkingOptions.modes = modes.clone();
            bikeWalkingOptions.modes.setBicycle(false);
            bikeWalkingOptions.modes.setMicromobility(false);
            bikeWalkingOptions.modes.setWalk(true);
            bikeWalkingOptions.walkingBike = true;
            bikeWalkingOptions.bikeSwitchTime = bikeSwitchTime;
            bikeWalkingOptions.bikeSwitchCost = bikeSwitchCost;
            bikeWalkingOptions.stairsReluctance = stairsReluctance * 5; // carrying bikes on stairs is awful
        } else if (modes.getCar()) {
            bikeWalkingOptions = new RoutingRequest();
            bikeWalkingOptions.setArriveBy(this.arriveBy);
            bikeWalkingOptions.maxWalkDistance = maxWalkDistance;
            bikeWalkingOptions.maxPreTransitTime = maxPreTransitTime;
            bikeWalkingOptions.modes = modes.clone();
            bikeWalkingOptions.modes.setBicycle(false);
            bikeWalkingOptions.modes.setWalk(true);
        }
    }

    public void setOptimize(OptimizeType optimize) {
        this.optimize = optimize;
        bikeWalkingOptions.optimize = optimize;
    }

    public void setWheelchairAccessible(boolean wheelchairAccessible) {
        this.wheelchairAccessible = wheelchairAccessible;
    }

    /**
     * only allow traversal by the specified mode; don't allow walking bikes. This is used during contraction to reduce the number of possible paths.
     */
    public void freezeTraverseMode() {
        bikeWalkingOptions = clone();
        bikeWalkingOptions.bikeWalkingOptions = new RoutingRequest(new TraverseModeSet());
    }

    /**
     * Add an extension parameter with the specified key. Extensions allow you to add arbitrary traversal options.
     */
    public void putExtension(Object key, Object value) {
        extensions.put(key, value);
    }

    /** Determine if a particular extension parameter is present for the specified key. */
    public boolean containsExtension(Object key) {
        return extensions.containsKey(key);
    }

    /** Get the extension parameter with the specified key. */
    @SuppressWarnings("unchecked")
    public <T> T getExtension(Object key) {
        return (T) extensions.get(key);
    }

    /** Returns the model that computes the cost of intersection traversal. */
    public IntersectionTraversalCostModel getIntersectionTraversalCostModel() {
        return traversalCostModel;
    }
    
    /** @return the (soft) maximum walk distance */
    // If transit is not to be used and this is a point to point search
    // or one with soft walk limiting, disable walk limit.
    public double getMaxWalkDistance() {
        if (modes.isTransit() || (batch && !softWalkLimiting)) {
            return maxWalkDistance;
        } else {
            return Double.MAX_VALUE;            
        }
    }
    
    public void setWalkBoardCost(int walkBoardCost) {
        if (walkBoardCost < 0) {
            this.walkBoardCost = 0;
        }
        else {
            this.walkBoardCost = walkBoardCost;
        }
    }
    
    public void setBikeBoardCost(int bikeBoardCost) {
        if (bikeBoardCost < 0) {
            this.bikeBoardCost = 0;
        }
        else {
            this.bikeBoardCost = bikeBoardCost;
        }
    }
    
    public void setPreferredAgencies(String s) {
        if (!s.isEmpty()) {
            preferredAgencies = new HashSet<>();
            Collections.addAll(preferredAgencies, s.split(","));
        }
    }

    public void setPreferredRoutes(String s) {
        if (!s.isEmpty()) {
            preferredRoutes = RouteMatcher.parse(s);
        }
        else {
            preferredRoutes = RouteMatcher.emptyMatcher();
        }
    }
    
    public void setOtherThanPreferredRoutesPenalty(int penalty) {
        if(penalty < 0) penalty = 0;
        this.otherThanPreferredRoutesPenalty = penalty;
    }

    public void setUnpreferredAgencies(String s) {
        if (!s.isEmpty()) {
            unpreferredAgencies = new HashSet<>();
            Collections.addAll(unpreferredAgencies, s.split(","));
        }
    }

    public void setUnpreferredRoutes(String s) {
        if (!s.isEmpty()) {
            unpreferredRoutes = RouteMatcher.parse(s);
        }
        else {
            unpreferredRoutes = RouteMatcher.emptyMatcher();
        }
    }

    public void setBannedRoutes(String s) {
        if (!s.isEmpty()) {
            bannedRoutes = RouteMatcher.parse(s);
        }
        else {
            bannedRoutes = RouteMatcher.emptyMatcher();
        }
    }

    public void setWhiteListedRoutes(String s) {
        if (!s.isEmpty()) {
            whiteListedRoutes = RouteMatcher.parse(s);
        }
        else {
            whiteListedRoutes = RouteMatcher.emptyMatcher();
        }
    }

    public void setBannedStops(String s) {
        if (!s.isEmpty()) {
            bannedStops = StopMatcher.parse(s);
        }
        else {
            bannedStops = StopMatcher.emptyMatcher();
        }
    }

    public void setBannedStopsHard(String s) {
        if (!s.isEmpty()) {
            bannedStopsHard = StopMatcher.parse(s);
        }
        else {
            bannedStopsHard = StopMatcher.emptyMatcher();
        }
    }

    public void setBannedAgencies(String s) {
        if (!s.isEmpty()) {
            bannedAgencies = new HashSet<>();
            Collections.addAll(bannedAgencies, s.split(","));
        }
    }

    public void setWhiteListedAgencies(String s) {
        if (!s.isEmpty()) {
            whiteListedAgencies = new HashSet<>();
            Collections.addAll(whiteListedAgencies, s.split(","));
        }
    }

    public final static int MIN_SIMILARITY = 1000;

    public void setFromString(String from) {
        this.from = GenericLocation.fromOldStyleString(from);
    }

    public void setToString(String to) {
        this.to = GenericLocation.fromOldStyleString(to);
    }

    /**
     * Clear the allowed modes.
     */
    public void clearModes() {
        modes.clear();
    }

    /**
     * Add a TraverseMode to the set of allowed modes.
     */
    public void addMode(TraverseMode mode) {
        modes.setMode(mode, true);
    }

    /**
     * Add multiple modes to the set of allowed modes.
     */
    public void addMode(List<TraverseMode> mList) {
        for (TraverseMode m : mList) {
            addMode(m);
        }
    }

    public Date getDateTime() {
        return new Date(dateTime * 1000);
    }

    public void setDateTime(Date dateTime) {
        this.dateTime = dateTime.getTime() / 1000;
    }

    public void setDateTime(String date, String time, TimeZone tz) {
        Date dateObject = DateUtils.toDate(date, time, tz);
        if (dateObject == null) {
            // Handle bad date time.
            if (invalidDateStrategy == null) {
                throw new IllegalArgumentException("Date or time parameter is invalid.");
            } else {
                // Fix the date with the provided strategy.
                LOG.warn("Could not parse date/time. Attempting invalid date strategy: {}", invalidDateStrategy);
                switch (invalidDateStrategy.toUpperCase()) {
                    case "USE_CURRENT":
                        // Attempt to use provided time.
                        Date now = new Date();
                        date = new SimpleDateFormat("yyyy-MM-dd").format(now);
                        dateObject = DateUtils.toDate(date, time, tz);
                        if (dateObject == null) {
                            // Time didn't parse. Use current time instead.
                            LOG.warn("Couldn't parse time. Using current time instead.");
                            dateObject = now;
                        }
                        break;
                    // TODO: Add other strategies? For example, guess the nearest date to the one provided.
                    default:
                        // If invalidDateStrategy is not one of the above
                        throw new IllegalArgumentException("Date or time parameter is invalid.");
                }
            }
        }
        LOG.debug("Setting date to {}", date);
        setDateTime(dateObject);
    }

    public int getNumItineraries() {
        if (modes.isTransit()) {
            return numItineraries;
        } else {
            // If transit is not to be used, only search for one itinerary.
            return 1;
        }
    }

    public void setNumItineraries(int numItineraries) {
        this.numItineraries = numItineraries;
    }

    public String toString() {
        return toString(" ");
    }

    public String toString(String sep) {
        return from + sep + to + sep + getMaxWalkDistance() + sep + getDateTime() + sep
                + arriveBy + sep + optimize + sep + modes.getAsStr() + sep
                + getNumItineraries();
    }

    public void removeMode(TraverseMode mode) {
        modes.setMode(mode, false);
    }

    /**
     * Sets intermediatePlaces by parsing GenericLocations from a list of string.
     */
    public void setIntermediatePlacesFromStrings(List<String> intermediates) {
        this.intermediatePlaces = new ArrayList<GenericLocation>(intermediates.size());
        for (String place : intermediates) {
            intermediatePlaces.add(GenericLocation.fromOldStyleString(place));
        }
    }

    /** Clears any intermediate places from this request. */
    public void clearIntermediatePlaces() {
        if (this.intermediatePlaces != null) {
            this.intermediatePlaces.clear();
        }
    }

    /**
     * Returns true if there are any intermediate places set.
     */
    public boolean hasIntermediatePlaces() {
        return this.intermediatePlaces != null && this.intermediatePlaces.size() > 0;
    }

    /**
     * Adds a GenericLocation to the end of the intermediatePlaces list. Will initialize intermediatePlaces if it is null.
     */
    public void addIntermediatePlace(GenericLocation location) {
        if (this.intermediatePlaces == null) {
            this.intermediatePlaces = new ArrayList<GenericLocation>();
        }
        this.intermediatePlaces.add(location);
    }

    public void setTriangleSafetyFactor(double triangleSafetyFactor) {
        this.triangleSafetyFactor = triangleSafetyFactor;
        bikeWalkingOptions.triangleSafetyFactor = triangleSafetyFactor;
    }

    public void setTriangleSlopeFactor(double triangleSlopeFactor) {
        this.triangleSlopeFactor = triangleSlopeFactor;
        bikeWalkingOptions.triangleSlopeFactor = triangleSlopeFactor;
    }

    public void setTriangleTimeFactor(double triangleTimeFactor) {
        this.triangleTimeFactor = triangleTimeFactor;
        bikeWalkingOptions.triangleTimeFactor = triangleTimeFactor;
    }

    public NamedPlace getFromPlace() {
        return this.from.getNamedPlace();
    }

    public NamedPlace getToPlace() {
        return this.to.getNamedPlace();
    }

    /* INSTANCE METHODS */

    @SuppressWarnings("unchecked")
    @Override
    public RoutingRequest clone() {
        try {
            RoutingRequest clone = (RoutingRequest) super.clone();
            clone.bannedRoutes = bannedRoutes.clone();
            clone.bannedTrips = (HashMap<FeedScopedId, BannedStopSet>) bannedTrips.clone();
            clone.bannedStops = bannedStops.clone();
            clone.bannedStopsHard = bannedStopsHard.clone();
            clone.whiteListedAgencies = (HashSet<String>) whiteListedAgencies.clone();
            clone.whiteListedRoutes = whiteListedRoutes.clone();
            clone.preferredAgencies = (HashSet<String>) preferredAgencies.clone();
            clone.preferredRoutes = preferredRoutes.clone();
            if (this.bikeWalkingOptions != this)
                clone.bikeWalkingOptions = this.bikeWalkingOptions.clone();
            else
                clone.bikeWalkingOptions = clone;
            return clone;
        } catch (CloneNotSupportedException e) {
            /* this will never happen since our super is the cloneable object */
            throw new RuntimeException(e);
        }
    }

    public RoutingRequest reversedClone() {
        RoutingRequest ret = this.clone();
        ret.setArriveBy(!ret.arriveBy);
        ret.reverseOptimizing = !ret.reverseOptimizing; // this is not strictly correct
        ret.useBikeRentalAvailabilityInformation = false;
        return ret;
    }

    // Set routing context with passed-in set of temporary vertices. Needed for intermediate places
    // as a consequence of the check that temporary vertices are request-specific.
    public void setRoutingContext(Graph graph, Collection<Vertex> temporaryVertices) {
        if (rctx == null) {
            // graphService.getGraph(routerId)
            this.rctx = new RoutingContext(this, graph, temporaryVertices);
            // check after back reference is established, to allow temp edge cleanup on exceptions
            this.rctx.check();
        } else {
            if (rctx.graph == graph) {
                LOG.debug("keeping existing routing context");
                return;
            } else {
                LOG.error("attempted to reset routing context using a different graph");
                return;
            }
        }
    }

    public void setRoutingContext(Graph graph) {
        setRoutingContext(graph, null);
    }

    /** For use in tests. Force RoutingContext to specific vertices rather than making temp edges. */
    public void setRoutingContext(Graph graph, Edge fromBackEdge, Vertex from, Vertex to) {
        // normally you would want to tear down the routing context...
        // but this method is mostly used in tests, and teardown interferes with testHalfEdges
        // FIXME here, or in test, and/or in other places like TSP that use this method
        // if (rctx != null)
        // this.rctx.destroy();
        this.rctx = new RoutingContext(this, graph, from, to);
        this.rctx.originBackEdge = fromBackEdge;
    }

    public void setRoutingContext(Graph graph, Vertex from, Vertex to) {
        setRoutingContext(graph, null, from, to);
    }

    /** For use in tests. Force RoutingContext to specific vertices rather than making temp edges. */
    public void setRoutingContext(Graph graph, String from, String to) {
        this.setRoutingContext(graph, graph.getVertex(from), graph.getVertex(to));
    }

    /** Used in internals API. Make a RoutingContext with no origin or destination vertices specified. */
    public void setDummyRoutingContext(Graph graph) {
        this.setRoutingContext(graph, "", "");
    }

    public RoutingContext getRoutingContext() {
        return this.rctx;
    }

    /**
     * Equality does not mean that the fields of the two RoutingRequests are identical, but that they will produce the same SPT. This is particularly
     * important when the batch field is set to 'true'. Does not consider the RoutingContext, to allow SPT caching. Intermediate places are also not
     * included because the TSP solver will factor a single intermediate places routing request into several routing requests without intermediates
     * before searching.
     */
    @Override
    public boolean equals(Object o) {
        if (!(o instanceof RoutingRequest))
            return false;
        RoutingRequest other = (RoutingRequest) o;
        if (this.batch != other.batch)
            return false;
        boolean endpointsMatch;
        if (this.batch) {
            if (this.arriveBy) {
                endpointsMatch = to.equals(other.to);
            } else {
                endpointsMatch = from.equals(other.from);
            }
        } else {
            endpointsMatch = ((from == null && other.from == null) || from.equals(other.from))
                    && ((to == null && other.to == null) || to.equals(other.to));
        }
        return endpointsMatch
                && dateTime == other.dateTime
                && arriveBy == other.arriveBy
                && numItineraries == other.numItineraries // should only apply in non-batch?
                && walkSpeed == other.walkSpeed
                && bikeSpeed == other.bikeSpeed
                && carSpeed == other.carSpeed
                && maxWeight == other.maxWeight
                && worstTime == other.worstTime
                && maxTransfers == other.maxTransfers
                && modes.equals(other.modes)
                && wheelchairAccessible == other.wheelchairAccessible
                && optimize.equals(other.optimize)
                && maxWalkDistance == other.maxWalkDistance
                && maxTransferWalkDistance == other.maxTransferWalkDistance
                && maxPreTransitTime == other.maxPreTransitTime
                && transferPenalty == other.transferPenalty
                && maxSlope == other.maxSlope
                && walkReluctance == other.walkReluctance
                && waitReluctance == other.waitReluctance
                && waitAtBeginningFactor == other.waitAtBeginningFactor
                && walkBoardCost == other.walkBoardCost
                && bikeBoardCost == other.bikeBoardCost
                && bannedRoutes.equals(other.bannedRoutes)
                && bannedTrips.equals(other.bannedTrips)
                && preferredRoutes.equals(other.preferredRoutes)
                && unpreferredRoutes.equals(other.unpreferredRoutes)
                && transferSlack == other.transferSlack
                && boardSlack == other.boardSlack
                && alightSlack == other.alightSlack
                && nonpreferredTransferPenalty == other.nonpreferredTransferPenalty
                && otherThanPreferredRoutesPenalty == other.otherThanPreferredRoutesPenalty
                && useUnpreferredRoutesPenalty == other.useUnpreferredRoutesPenalty
                && triangleSafetyFactor == other.triangleSafetyFactor
                && triangleSlopeFactor == other.triangleSlopeFactor
                && triangleTimeFactor == other.triangleTimeFactor
                && stairsReluctance == other.stairsReluctance
                && elevatorBoardTime == other.elevatorBoardTime
                && elevatorBoardCost == other.elevatorBoardCost
                && elevatorHopTime == other.elevatorHopTime
                && elevatorHopCost == other.elevatorHopCost
                && bikeSwitchTime == other.bikeSwitchTime
                && bikeSwitchCost == other.bikeSwitchCost
                && bikeRentalPickupTime == other.bikeRentalPickupTime
                && bikeRentalPickupCost == other.bikeRentalPickupCost
                && bikeRentalDropoffTime == other.bikeRentalDropoffTime
                && bikeRentalDropoffCost == other.bikeRentalDropoffCost
                && useBikeRentalAvailabilityInformation == other.useBikeRentalAvailabilityInformation
                && extensions.equals(other.extensions)
                && clampInitialWait == other.clampInitialWait
                && reverseOptimizeOnTheFly == other.reverseOptimizeOnTheFly
                && ignoreRealtimeUpdates == other.ignoreRealtimeUpdates
                && disableRemainingWeightHeuristic == other.disableRemainingWeightHeuristic
                && Objects.equal(startingTransitTripId, other.startingTransitTripId)
                && disableAlertFiltering == other.disableAlertFiltering
                && geoidElevation == other.geoidElevation
<<<<<<< HEAD
                && invalidDateStrategy.equals(other.invalidDateStrategy)
                && minTransitDistance == other.minTransitDistance
                && searchTimeout == other.searchTimeout;
=======
                && flexFlagStopExtraPenalty == other.flexFlagStopExtraPenalty
                && flexDeviatedRouteExtraPenalty == other.flexDeviatedRouteExtraPenalty
                && flexCallAndRideReluctance == other.flexCallAndRideReluctance
                && flexReduceCallAndRideSeconds == other.flexReduceCallAndRideSeconds
                && flexReduceCallAndRideRatio == other.flexReduceCallAndRideRatio
                && flexFlagStopBufferSize == other.flexFlagStopBufferSize
                && flexUseReservationServices == other.flexUseReservationServices
                && flexUseEligibilityServices == other.flexUseEligibilityServices
                && flexIgnoreDrtAdvanceBookMin == other.flexIgnoreDrtAdvanceBookMin
                && flexMinPartialHopLength == other.flexMinPartialHopLength
                && clockTimeSec == other.clockTimeSec
                && serviceDayLookout == other.serviceDayLookout;
>>>>>>> ca79a24c
    }

    /**
     * Equality and hashCode should not consider the routing context, to allow SPT caching.
     * When adding fields to the hash code, pick a random large prime number that's not yet in use.
     */
    @Override
    public int hashCode() {
        int hashCode = new Double(walkSpeed).hashCode() + new Double(bikeSpeed).hashCode()
                + new Double(carSpeed).hashCode() + new Double(maxWeight).hashCode()
                + (int) (worstTime & 0xffffffff) + modes.hashCode()
                + (arriveBy ? 8966786 : 0) + (wheelchairAccessible ? 731980 : 0)
                + optimize.hashCode() + new Double(maxWalkDistance).hashCode()
                + new Double(maxTransferWalkDistance).hashCode()
                + new Double(transferPenalty).hashCode() + new Double(maxSlope).hashCode()
                + new Double(walkReluctance).hashCode() + new Double(waitReluctance).hashCode()
                + new Double(waitAtBeginningFactor).hashCode() * 15485863
                + walkBoardCost + bikeBoardCost + bannedRoutes.hashCode()
                + bannedTrips.hashCode() * 1373 + transferSlack * 20996011
                + (int) nonpreferredTransferPenalty + (int) transferPenalty * 163013803
                + new Double(triangleSafetyFactor).hashCode() * 195233277
                + new Double(triangleSlopeFactor).hashCode() * 136372361
                + new Double(triangleTimeFactor).hashCode() * 790052899
                + new Double(stairsReluctance).hashCode() * 315595321
                + maxPreTransitTime * 63061489
                + new Long(clampInitialWait).hashCode() * 209477
                + new Boolean(reverseOptimizeOnTheFly).hashCode() * 95112799
                + new Boolean(ignoreRealtimeUpdates).hashCode() * 154329
                + new Boolean(disableRemainingWeightHeuristic).hashCode() * 193939
                + new Boolean(useTraffic).hashCode() * 10169
                + Integer.hashCode(flexFlagStopExtraPenalty) * 179424691
                + Integer.hashCode(flexDeviatedRouteExtraPenalty) *  7424299
                + Double.hashCode(flexCallAndRideReluctance) * 86666621
                + Integer.hashCode(flexMaxCallAndRideSeconds) * 9994393
                + Integer.hashCode(flexReduceCallAndRideSeconds) * 92356763
                + Double.hashCode(flexReduceCallAndRideRatio) *  171157957
                + Double.hashCode(flexFlagStopBufferSize) * 803989
                + Boolean.hashCode(flexUseReservationServices) * 92429033
                + Boolean.hashCode(flexUseEligibilityServices) * 7916959
                + Boolean.hashCode(flexIgnoreDrtAdvanceBookMin) * 179992387
                + Integer.hashCode(flexMinPartialHopLength) * 15485863
                + Long.hashCode(clockTimeSec) * 833389
                + new Boolean(disableRemainingWeightHeuristic).hashCode() * 193939
                + new Boolean(useTraffic).hashCode() * 10169
                + Integer.hashCode(serviceDayLookout) * 31558519;

        if (batch) {
            hashCode *= -1;
            // batch mode, only one of two endpoints matters
            if (arriveBy) {
                hashCode += to.hashCode() * 1327144003;
            } else {
                hashCode += from.hashCode() * 524287;
            }
            hashCode += numItineraries; // why is this only present here?
        } else {
            // non-batch, both endpoints matter
            hashCode += from.hashCode() * 524287;
            hashCode += to.hashCode() * 1327144003;
        }
        return hashCode;
    }

    /** Tear down any routing context (remove temporary edges from edge lists) */
    public void cleanup() {
        if (this.rctx == null)
            LOG.warn("routing context was not set, cannot destroy it.");
        else {
            rctx.destroy();
            LOG.debug("routing context destroyed");
        }
    }

    /**
     * @param mode
     * @return The road speed for a specific traverse mode.
     */
    public double getSpeed(TraverseMode mode) {
        switch (mode) {
        case WALK:
            return walkSpeed;
        case BICYCLE:
            return bikeSpeed;
        case CAR:
            return carSpeed;
        case MICROMOBILITY:
            return maximumMicromobilitySpeed;
        default:
            break;
        }
        throw new IllegalArgumentException("getSpeed(): Invalid mode " + mode);
    }

    /** @return The highest speed for all possible road-modes. */
    public double getStreetSpeedUpperBound() {
        // Assume carSpeed > bikeSpeed > walkSpeed
        if (modes.getCar())
            return carSpeed;
        if (modes.getMicromobility())
            return maximumMicromobilitySpeed;
        if (modes.getBicycle())
            return bikeSpeed;
        return walkSpeed;
    }

    /**
     * @param mode
     * @return The board cost for a specific traverse mode.
     */
    public int getBoardCost(TraverseMode mode) {
        if (mode == TraverseMode.BICYCLE)
            return bikeBoardCost;
        // I assume you can't bring your car in the bus
        return walkBoardCost;
    }

    /** @return The lower boarding cost for all possible road-modes. */
    public int getBoardCostLowerBound() {
        // Assume walkBoardCost < bikeBoardCost
        if (modes.getWalk())
            return walkBoardCost;
        return bikeBoardCost;
    }

    /**
     * @return The time it actually takes to board a vehicle. Could be significant eg. on airplanes and ferries
     */
    public int getBoardTime(TraverseMode transitMode) {
        Integer i = this.rctx.graph.boardTimes.get(transitMode);
        return i == null ? 0 : i;
    }

    /**
     * @return The time it actually takes to alight a vehicle. Could be significant eg. on airplanes and ferries
     */
    public int getAlightTime(TraverseMode transitMode) {
        Integer i = this.rctx.graph.alightTimes.get(transitMode);
        return i == null ? 0 : i;
    }

    private String getRouteOrAgencyStr(HashSet<String> strings) {
        StringBuilder builder = new StringBuilder();
        for (String agency : strings) {
            builder.append(agency);
            builder.append(",");
        }
        if (builder.length() > 0) {
            // trim trailing comma
            builder.setLength(builder.length() - 1);
        }
        return builder.toString();
    }

    public void setMaxWalkDistance(double maxWalkDistance) {
        if (maxWalkDistance >= 0) {
            this.maxWalkDistance = maxWalkDistance;
            bikeWalkingOptions.maxWalkDistance = maxWalkDistance;
        }
    }

    public void setMaxPreTransitTime(int maxPreTransitTime) {
        if (maxPreTransitTime > 0) {
            this.maxPreTransitTime = maxPreTransitTime;
            bikeWalkingOptions.maxPreTransitTime = maxPreTransitTime;
        }
    }

    public void setWalkReluctance(double walkReluctance) {
        if (walkReluctance > 0) {
            this.walkReluctance = walkReluctance;
            // Do not set bikeWalkingOptions.walkReluctance here, because that needs a higher value.
        }
    }

    public void setWaitReluctance(double waitReluctance) {
        if (waitReluctance > 0) {
            this.waitReluctance = waitReluctance;
        }
    }

    public void setWaitAtBeginningFactor(double waitAtBeginningFactor) {
        if (waitAtBeginningFactor > 0) {
            this.waitAtBeginningFactor = waitAtBeginningFactor;
        }
    }

    public void banTrip(FeedScopedId trip) {
        bannedTrips.put(trip, BannedStopSet.ALL);
    }

    public boolean routeIsBanned(Route route) {
        /* check if agency is banned for this plan */
        if (bannedAgencies != null) {
            if (bannedAgencies.contains(route.getAgency().getId())) {
                return true;
            }
        }

        /* check if route banned for this plan */
        if (bannedRoutes != null) {
            if (bannedRoutes.matches(route)) {
                return true;
            }
        }

        boolean whiteListed = false;
        boolean whiteListInUse = false;

        /* check if agency is whitelisted for this plan */
        if (whiteListedAgencies != null && whiteListedAgencies.size() > 0) {
            whiteListInUse = true;
            if (whiteListedAgencies.contains(route.getAgency().getId())) {
                whiteListed = true;
            }
        }

        /* check if route is whitelisted for this plan */
        if (whiteListedRoutes != null && !whiteListedRoutes.isEmpty()) {
            whiteListInUse = true;
            if (whiteListedRoutes.matches(route)) {
                whiteListed = true;
            }
        }

        if (whiteListInUse && !whiteListed) {
            return true;
        }

        return false;
    }

    /** Check if route is preferred according to this request. */
    public long preferencesPenaltyForRoute(Route route) {
        long preferences_penalty = 0;
        String agencyID = route.getAgency().getId();
        if ((preferredRoutes != null && !preferredRoutes.equals(RouteMatcher.emptyMatcher())) ||
                (preferredAgencies != null && !preferredAgencies.isEmpty())) {
            boolean isPreferedRoute = preferredRoutes != null && preferredRoutes.matches(route);
            boolean isPreferedAgency = preferredAgencies != null && preferredAgencies.contains(agencyID);
            if (!isPreferedRoute && !isPreferedAgency) {
                preferences_penalty += otherThanPreferredRoutesPenalty;
            }
            else {
                preferences_penalty = 0;
            }
        }
        boolean isUnpreferedRoute  = unpreferredRoutes   != null && unpreferredRoutes.matches(route);
        boolean isUnpreferedAgency = unpreferredAgencies != null && unpreferredAgencies.contains(agencyID);
        if (isUnpreferedRoute || isUnpreferedAgency) {
            preferences_penalty += useUnpreferredRoutesPenalty;
        }
        return preferences_penalty;
    }

    /**
     * Get the maximum expected speed over all transit modes.
     * TODO derive actual speeds from GTFS feeds. On the other hand, that's what the bidirectional heuristic does on the fly.
     */
    public double getTransitSpeedUpperBound() {
        if (modes.contains(TraverseMode.RAIL)) {
            return 84; // 300kph typical peak speed of a TGV
        }
        if (modes.contains(TraverseMode.CAR)) {
            return 40; // 130kph max speed of a car on a highway
        }
        // Considering that buses can travel on highways, return the same max speed for all other transit.
        return 40; // TODO find accurate max speeds
    }

    /**
     * Sets the bicycle triangle routing parameters -- the relative importance of safety, flatness, and speed.
     * These three fields of the RoutingRequest should have values between 0 and 1, and should add up to 1.
     * This setter function accepts any three numbers and will normalize them to add up to 1.
     */
    public void setTriangleNormalized (double safe, double slope, double time) {
        double total = safe + slope + time;
        safe /= total;
        slope /= total;
        time /= total;
        this.triangleSafetyFactor = safe;
        this.triangleSlopeFactor = slope;
        this.triangleTimeFactor = time;
    }

    /** Create a new ShortestPathTree instance using the DominanceFunction specified in this RoutingRequest. */
    public ShortestPathTree getNewShortestPathTree() {
        return this.dominanceFunction.getNewShortestPathTree(this);
    }

    /**
     * Does nothing if different edge is split in origin/destination search
     *
     * But throws TrivialPathException if same edge is split in origin/destination search.
     *
     * used in {@link StreetSplitter} in {@link StreetSplitter#link(Vertex, StreetEdge, double, RoutingRequest)}
     * @param edge
     */
    public void canSplitEdge(StreetEdge edge) {
        if (splitEdge == null) {
            splitEdge = edge;
        } else {
            if (splitEdge.equals(edge)) {
                throw new TrivialPathException();
            }
        }

    }

    public void resetClockTime() {
        this.clockTimeSec = System.currentTimeMillis() / 1000;
    }

    public void setServiceDayLookout(int serviceDayLookout) {
        this.serviceDayLookout = serviceDayLookout;
    }

    public Comparator<GraphPath> getPathComparator(boolean compareStartTimes) {
        if ("duration".equals(pathComparator)) {
            return new DurationComparator();
        }
        return new PathComparator(compareStartTimes);
    }
}<|MERGE_RESOLUTION|>--- conflicted
+++ resolved
@@ -1,10 +1,7 @@
 package org.opentripplanner.routing.core;
 
 import com.google.common.base.Objects;
-<<<<<<< HEAD
 import org.opentripplanner.graph_builder.linking.StreetSplitter;
-=======
->>>>>>> ca79a24c
 import org.opentripplanner.model.FeedScopedId;
 import org.opentripplanner.model.Route;
 import org.opentripplanner.api.parameter.QualifiedModeSet;
@@ -31,10 +28,6 @@
 import java.io.Serializable;
 import java.text.SimpleDateFormat;
 import java.util.ArrayList;
-<<<<<<< HEAD
-=======
-import java.util.Arrays;
->>>>>>> ca79a24c
 import java.util.Collection;
 import java.util.Collections;
 import java.util.Comparator;
@@ -164,14 +157,14 @@
      * An extra penalty added on transfers (i.e. all boardings except the first one).
      * Not to be confused with bikeBoardCost and walkBoardCost, which are the cost of boarding a
      * vehicle with and without a bicycle. The boardCosts are used to model the 'usual' perceived
-     * cost of using a transit vehicle, and the transferPenalty is used when a user requests even 
-     * less transfers. In the latter case, we don't actually optimize for fewest transfers, as this 
-     * can lead to absurd results. Consider a trip in New York from Grand Army 
-     * Plaza (the one in Brooklyn) to Kalustyan's at noon. The true lowest transfers route is to 
-     * wait until midnight, when the 4 train runs local the whole way. The actual fastest route is 
+     * cost of using a transit vehicle, and the transferPenalty is used when a user requests even
+     * less transfers. In the latter case, we don't actually optimize for fewest transfers, as this
+     * can lead to absurd results. Consider a trip in New York from Grand Army
+     * Plaza (the one in Brooklyn) to Kalustyan's at noon. The true lowest transfers route is to
+     * wait until midnight, when the 4 train runs local the whole way. The actual fastest route is
      * the 2/3 to the 4/5 at Nevins to the 6 at Union Square, which takes half an hour.
-     * Even someone optimizing for fewest transfers doesn't want to wait until midnight. Maybe they 
-     * would be willing to walk to 7th Ave and take the Q to Union Square, then transfer to the 6. 
+     * Even someone optimizing for fewest transfers doesn't want to wait until midnight. Maybe they
+     * would be willing to walk to 7th Ave and take the Q to Union Square, then transfer to the 6.
      * If this takes less than optimize_transfer_penalty seconds, then that's what we'll return.
      */
     public int transferPenalty = 0;
@@ -184,7 +177,7 @@
 
     /** Used instead of walk reluctance for stairs */
     public double stairsReluctance = 2.0;
-    
+
     /** Multiplicative factor on expected turning time. */
     public double turnReluctance = 1.0;
 
@@ -314,14 +307,14 @@
     public HashMap<FeedScopedId, BannedStopSet> bannedTrips = new HashMap<FeedScopedId, BannedStopSet>();
 
     /** Do not use certain stops. See for more information the bannedStops property in the RoutingResource class. */
-    public StopMatcher bannedStops = StopMatcher.emptyMatcher(); 
-    
+    public StopMatcher bannedStops = StopMatcher.emptyMatcher();
+
     /** Do not use certain stops. See for more information the bannedStopsHard property in the RoutingResource class. */
     public StopMatcher bannedStopsHard = StopMatcher.emptyMatcher();
-    
+
     /** Set of preferred routes by user. */
     public RouteMatcher preferredRoutes = RouteMatcher.emptyMatcher();
-    
+
     /** Set of preferred agencies by user. */
     public HashSet<String> preferredAgencies = new HashSet<String>();
 
@@ -333,7 +326,7 @@
 
     /** Set of unpreferred routes for given user. */
     public RouteMatcher unpreferredRoutes = RouteMatcher.emptyMatcher();
-    
+
     /** Set of unpreferred agencies for given user. */
     public HashSet<String> unpreferredAgencies = new HashSet<String>();
 
@@ -358,8 +351,8 @@
     public int maxTransfers = 2;
 
     /**
-     * Extensions to the trip planner will require additional traversal options beyond the default 
-     * set. We provide an extension point for adding arbitrary parameters with an 
+     * Extensions to the trip planner will require additional traversal options beyond the default
+     * set. We provide an extension point for adding arbitrary parameters with an
      * extension-specific key.
      */
     public Map<Object, Object> extensions = new HashMap<Object, Object>();
@@ -368,7 +361,7 @@
     public int nonpreferredTransferPenalty = 180;
 
     /**
-     * For the bike triangle, how important time is. 
+     * For the bike triangle, how important time is.
      * triangleTimeFactor+triangleSlopeFactor+triangleSafetyFactor == 1
      */
     public double triangleTimeFactor;
@@ -435,7 +428,7 @@
      */
     // 2.9 m/s/s: 0 mph to 65 mph in 10 seconds
     public double carAccelerationSpeed = 2.9;
-    
+
     /**
      * When true, realtime updates are ignored during this search.
      */
@@ -574,7 +567,7 @@
      * RoutingContexts for everything because in some testing and graph building situations we need to build a bunch of
      * initial states with different times and vertices from a single TraverseOptions, without setting all the transit
      * context or building temporary vertices (with all the exception-throwing checks that entails).
-     * 
+     *
      * While they are conceptually separate, TraverseOptions does maintain a reference to its accompanying
      * RoutingContext (and vice versa) so that both do not need to be passed/injected separately into tight inner loops
      * within routing algorithms. These references should be set to null when the request scope is torn down -- the
@@ -585,7 +578,7 @@
 
     /** A transit stop that this trip must start from */
     public FeedScopedId startingTransitStopId;
-    
+
     /** A trip where this trip must start from (depart-onboard routing) */
     public FeedScopedId startingTransitTripId;
 
@@ -632,7 +625,6 @@
     /** Whether to apply the ellipsoid->geoid offset to all elevations in the response */
     public boolean geoidElevation = false;
 
-<<<<<<< HEAD
     /** Whether or not to use a TNC during part of the trip */
     public boolean useTransportationNetworkCompany;
 
@@ -694,7 +686,7 @@
     // set to -1 by default which means don't use a custom timeout
     // units are in milliseconds
     public long searchTimeout = -1;
-=======
+
     /**
      * How many extra ServiceDays to look in the future (or back, if arriveBy=true)
      *
@@ -706,13 +698,11 @@
      * board-able after the 2nd day in the current implementation).
      */
     public int serviceDayLookout = 1;
->>>>>>> ca79a24c
 
     /** Which path comparator to use */
     public String pathComparator = null;
 
     /**
-<<<<<<< HEAD
      * The maximum sustained power output of a micromobility vehicle in watts. Theoretically, this could also model
      * human power. The default is set to 250 watts.
      *
@@ -732,7 +722,8 @@
      * https://en.wikipedia.org/wiki/Human_body_weight#Average_weight_around_the_world
      */
     public double weight = 105;
-=======
+
+    /**
      * This parameter is used in GTFS-Flex routing. Preliminary searches before the main search
      * need to be able to discover TransitStops in order to create call-and-ride legs which allow
      * transfers to fixed-route services.
@@ -750,7 +741,6 @@
      * service.
      */
     public int flexMinPartialHopLength = 400;
->>>>>>> ca79a24c
 
     /** Saves split edge which can be split on origin/destination search
      *
@@ -917,7 +907,7 @@
     public IntersectionTraversalCostModel getIntersectionTraversalCostModel() {
         return traversalCostModel;
     }
-    
+
     /** @return the (soft) maximum walk distance */
     // If transit is not to be used and this is a point to point search
     // or one with soft walk limiting, disable walk limit.
@@ -925,10 +915,10 @@
         if (modes.isTransit() || (batch && !softWalkLimiting)) {
             return maxWalkDistance;
         } else {
-            return Double.MAX_VALUE;            
-        }
-    }
-    
+            return Double.MAX_VALUE;
+        }
+    }
+
     public void setWalkBoardCost(int walkBoardCost) {
         if (walkBoardCost < 0) {
             this.walkBoardCost = 0;
@@ -937,7 +927,7 @@
             this.walkBoardCost = walkBoardCost;
         }
     }
-    
+
     public void setBikeBoardCost(int bikeBoardCost) {
         if (bikeBoardCost < 0) {
             this.bikeBoardCost = 0;
@@ -946,7 +936,7 @@
             this.bikeBoardCost = bikeBoardCost;
         }
     }
-    
+
     public void setPreferredAgencies(String s) {
         if (!s.isEmpty()) {
             preferredAgencies = new HashSet<>();
@@ -962,7 +952,7 @@
             preferredRoutes = RouteMatcher.emptyMatcher();
         }
     }
-    
+
     public void setOtherThanPreferredRoutesPenalty(int penalty) {
         if(penalty < 0) penalty = 0;
         this.otherThanPreferredRoutesPenalty = penalty;
@@ -1085,21 +1075,21 @@
                 // Fix the date with the provided strategy.
                 LOG.warn("Could not parse date/time. Attempting invalid date strategy: {}", invalidDateStrategy);
                 switch (invalidDateStrategy.toUpperCase()) {
-                    case "USE_CURRENT":
-                        // Attempt to use provided time.
-                        Date now = new Date();
-                        date = new SimpleDateFormat("yyyy-MM-dd").format(now);
-                        dateObject = DateUtils.toDate(date, time, tz);
-                        if (dateObject == null) {
-                            // Time didn't parse. Use current time instead.
-                            LOG.warn("Couldn't parse time. Using current time instead.");
-                            dateObject = now;
-                        }
-                        break;
-                    // TODO: Add other strategies? For example, guess the nearest date to the one provided.
-                    default:
-                        // If invalidDateStrategy is not one of the above
-                        throw new IllegalArgumentException("Date or time parameter is invalid.");
+                case "USE_CURRENT":
+                    // Attempt to use provided time.
+                    Date now = new Date();
+                    date = new SimpleDateFormat("yyyy-MM-dd").format(now);
+                    dateObject = DateUtils.toDate(date, time, tz);
+                    if (dateObject == null) {
+                        // Time didn't parse. Use current time instead.
+                        LOG.warn("Couldn't parse time. Using current time instead.");
+                        dateObject = now;
+                    }
+                    break;
+                // TODO: Add other strategies? For example, guess the nearest date to the one provided.
+                default:
+                    // If invalidDateStrategy is not one of the above
+                    throw new IllegalArgumentException("Date or time parameter is invalid.");
                 }
             }
         }
@@ -1126,8 +1116,8 @@
 
     public String toString(String sep) {
         return from + sep + to + sep + getMaxWalkDistance() + sep + getDateTime() + sep
-                + arriveBy + sep + optimize + sep + modes.getAsStr() + sep
-                + getNumItineraries();
+            + arriveBy + sep + optimize + sep + modes.getAsStr() + sep
+            + getNumItineraries();
     }
 
     public void removeMode(TraverseMode mode) {
@@ -1299,82 +1289,79 @@
             }
         } else {
             endpointsMatch = ((from == null && other.from == null) || from.equals(other.from))
-                    && ((to == null && other.to == null) || to.equals(other.to));
+                && ((to == null && other.to == null) || to.equals(other.to));
         }
         return endpointsMatch
-                && dateTime == other.dateTime
-                && arriveBy == other.arriveBy
-                && numItineraries == other.numItineraries // should only apply in non-batch?
-                && walkSpeed == other.walkSpeed
-                && bikeSpeed == other.bikeSpeed
-                && carSpeed == other.carSpeed
-                && maxWeight == other.maxWeight
-                && worstTime == other.worstTime
-                && maxTransfers == other.maxTransfers
-                && modes.equals(other.modes)
-                && wheelchairAccessible == other.wheelchairAccessible
-                && optimize.equals(other.optimize)
-                && maxWalkDistance == other.maxWalkDistance
-                && maxTransferWalkDistance == other.maxTransferWalkDistance
-                && maxPreTransitTime == other.maxPreTransitTime
-                && transferPenalty == other.transferPenalty
-                && maxSlope == other.maxSlope
-                && walkReluctance == other.walkReluctance
-                && waitReluctance == other.waitReluctance
-                && waitAtBeginningFactor == other.waitAtBeginningFactor
-                && walkBoardCost == other.walkBoardCost
-                && bikeBoardCost == other.bikeBoardCost
-                && bannedRoutes.equals(other.bannedRoutes)
-                && bannedTrips.equals(other.bannedTrips)
-                && preferredRoutes.equals(other.preferredRoutes)
-                && unpreferredRoutes.equals(other.unpreferredRoutes)
-                && transferSlack == other.transferSlack
-                && boardSlack == other.boardSlack
-                && alightSlack == other.alightSlack
-                && nonpreferredTransferPenalty == other.nonpreferredTransferPenalty
-                && otherThanPreferredRoutesPenalty == other.otherThanPreferredRoutesPenalty
-                && useUnpreferredRoutesPenalty == other.useUnpreferredRoutesPenalty
-                && triangleSafetyFactor == other.triangleSafetyFactor
-                && triangleSlopeFactor == other.triangleSlopeFactor
-                && triangleTimeFactor == other.triangleTimeFactor
-                && stairsReluctance == other.stairsReluctance
-                && elevatorBoardTime == other.elevatorBoardTime
-                && elevatorBoardCost == other.elevatorBoardCost
-                && elevatorHopTime == other.elevatorHopTime
-                && elevatorHopCost == other.elevatorHopCost
-                && bikeSwitchTime == other.bikeSwitchTime
-                && bikeSwitchCost == other.bikeSwitchCost
-                && bikeRentalPickupTime == other.bikeRentalPickupTime
-                && bikeRentalPickupCost == other.bikeRentalPickupCost
-                && bikeRentalDropoffTime == other.bikeRentalDropoffTime
-                && bikeRentalDropoffCost == other.bikeRentalDropoffCost
-                && useBikeRentalAvailabilityInformation == other.useBikeRentalAvailabilityInformation
-                && extensions.equals(other.extensions)
-                && clampInitialWait == other.clampInitialWait
-                && reverseOptimizeOnTheFly == other.reverseOptimizeOnTheFly
-                && ignoreRealtimeUpdates == other.ignoreRealtimeUpdates
-                && disableRemainingWeightHeuristic == other.disableRemainingWeightHeuristic
-                && Objects.equal(startingTransitTripId, other.startingTransitTripId)
-                && disableAlertFiltering == other.disableAlertFiltering
-                && geoidElevation == other.geoidElevation
-<<<<<<< HEAD
-                && invalidDateStrategy.equals(other.invalidDateStrategy)
-                && minTransitDistance == other.minTransitDistance
-                && searchTimeout == other.searchTimeout;
-=======
-                && flexFlagStopExtraPenalty == other.flexFlagStopExtraPenalty
-                && flexDeviatedRouteExtraPenalty == other.flexDeviatedRouteExtraPenalty
-                && flexCallAndRideReluctance == other.flexCallAndRideReluctance
-                && flexReduceCallAndRideSeconds == other.flexReduceCallAndRideSeconds
-                && flexReduceCallAndRideRatio == other.flexReduceCallAndRideRatio
-                && flexFlagStopBufferSize == other.flexFlagStopBufferSize
-                && flexUseReservationServices == other.flexUseReservationServices
-                && flexUseEligibilityServices == other.flexUseEligibilityServices
-                && flexIgnoreDrtAdvanceBookMin == other.flexIgnoreDrtAdvanceBookMin
-                && flexMinPartialHopLength == other.flexMinPartialHopLength
-                && clockTimeSec == other.clockTimeSec
-                && serviceDayLookout == other.serviceDayLookout;
->>>>>>> ca79a24c
+            && dateTime == other.dateTime
+            && arriveBy == other.arriveBy
+            && numItineraries == other.numItineraries // should only apply in non-batch?
+            && walkSpeed == other.walkSpeed
+            && bikeSpeed == other.bikeSpeed
+            && carSpeed == other.carSpeed
+            && maxWeight == other.maxWeight
+            && worstTime == other.worstTime
+            && maxTransfers == other.maxTransfers
+            && modes.equals(other.modes)
+            && wheelchairAccessible == other.wheelchairAccessible
+            && optimize.equals(other.optimize)
+            && maxWalkDistance == other.maxWalkDistance
+            && maxTransferWalkDistance == other.maxTransferWalkDistance
+            && maxPreTransitTime == other.maxPreTransitTime
+            && transferPenalty == other.transferPenalty
+            && maxSlope == other.maxSlope
+            && walkReluctance == other.walkReluctance
+            && waitReluctance == other.waitReluctance
+            && waitAtBeginningFactor == other.waitAtBeginningFactor
+            && walkBoardCost == other.walkBoardCost
+            && bikeBoardCost == other.bikeBoardCost
+            && bannedRoutes.equals(other.bannedRoutes)
+            && bannedTrips.equals(other.bannedTrips)
+            && preferredRoutes.equals(other.preferredRoutes)
+            && unpreferredRoutes.equals(other.unpreferredRoutes)
+            && transferSlack == other.transferSlack
+            && boardSlack == other.boardSlack
+            && alightSlack == other.alightSlack
+            && nonpreferredTransferPenalty == other.nonpreferredTransferPenalty
+            && otherThanPreferredRoutesPenalty == other.otherThanPreferredRoutesPenalty
+            && useUnpreferredRoutesPenalty == other.useUnpreferredRoutesPenalty
+            && triangleSafetyFactor == other.triangleSafetyFactor
+            && triangleSlopeFactor == other.triangleSlopeFactor
+            && triangleTimeFactor == other.triangleTimeFactor
+            && stairsReluctance == other.stairsReluctance
+            && elevatorBoardTime == other.elevatorBoardTime
+            && elevatorBoardCost == other.elevatorBoardCost
+            && elevatorHopTime == other.elevatorHopTime
+            && elevatorHopCost == other.elevatorHopCost
+            && bikeSwitchTime == other.bikeSwitchTime
+            && bikeSwitchCost == other.bikeSwitchCost
+            && bikeRentalPickupTime == other.bikeRentalPickupTime
+            && bikeRentalPickupCost == other.bikeRentalPickupCost
+            && bikeRentalDropoffTime == other.bikeRentalDropoffTime
+            && bikeRentalDropoffCost == other.bikeRentalDropoffCost
+            && useBikeRentalAvailabilityInformation == other.useBikeRentalAvailabilityInformation
+            && extensions.equals(other.extensions)
+            && clampInitialWait == other.clampInitialWait
+            && reverseOptimizeOnTheFly == other.reverseOptimizeOnTheFly
+            && ignoreRealtimeUpdates == other.ignoreRealtimeUpdates
+            && disableRemainingWeightHeuristic == other.disableRemainingWeightHeuristic
+            && Objects.equal(startingTransitTripId, other.startingTransitTripId)
+            && disableAlertFiltering == other.disableAlertFiltering
+            && geoidElevation == other.geoidElevation
+            && invalidDateStrategy.equals(other.invalidDateStrategy)
+            && minTransitDistance == other.minTransitDistance
+            && searchTimeout == other.searchTimeout
+            && flexFlagStopExtraPenalty == other.flexFlagStopExtraPenalty
+            && flexDeviatedRouteExtraPenalty == other.flexDeviatedRouteExtraPenalty
+            && flexCallAndRideReluctance == other.flexCallAndRideReluctance
+            && flexReduceCallAndRideSeconds == other.flexReduceCallAndRideSeconds
+            && flexReduceCallAndRideRatio == other.flexReduceCallAndRideRatio
+            && flexFlagStopBufferSize == other.flexFlagStopBufferSize
+            && flexUseReservationServices == other.flexUseReservationServices
+            && flexUseEligibilityServices == other.flexUseEligibilityServices
+            && flexIgnoreDrtAdvanceBookMin == other.flexIgnoreDrtAdvanceBookMin
+            && flexMinPartialHopLength == other.flexMinPartialHopLength
+            && clockTimeSec == other.clockTimeSec
+            && serviceDayLookout == other.serviceDayLookout;
     }
 
     /**
@@ -1384,42 +1371,42 @@
     @Override
     public int hashCode() {
         int hashCode = new Double(walkSpeed).hashCode() + new Double(bikeSpeed).hashCode()
-                + new Double(carSpeed).hashCode() + new Double(maxWeight).hashCode()
-                + (int) (worstTime & 0xffffffff) + modes.hashCode()
-                + (arriveBy ? 8966786 : 0) + (wheelchairAccessible ? 731980 : 0)
-                + optimize.hashCode() + new Double(maxWalkDistance).hashCode()
-                + new Double(maxTransferWalkDistance).hashCode()
-                + new Double(transferPenalty).hashCode() + new Double(maxSlope).hashCode()
-                + new Double(walkReluctance).hashCode() + new Double(waitReluctance).hashCode()
-                + new Double(waitAtBeginningFactor).hashCode() * 15485863
-                + walkBoardCost + bikeBoardCost + bannedRoutes.hashCode()
-                + bannedTrips.hashCode() * 1373 + transferSlack * 20996011
-                + (int) nonpreferredTransferPenalty + (int) transferPenalty * 163013803
-                + new Double(triangleSafetyFactor).hashCode() * 195233277
-                + new Double(triangleSlopeFactor).hashCode() * 136372361
-                + new Double(triangleTimeFactor).hashCode() * 790052899
-                + new Double(stairsReluctance).hashCode() * 315595321
-                + maxPreTransitTime * 63061489
-                + new Long(clampInitialWait).hashCode() * 209477
-                + new Boolean(reverseOptimizeOnTheFly).hashCode() * 95112799
-                + new Boolean(ignoreRealtimeUpdates).hashCode() * 154329
-                + new Boolean(disableRemainingWeightHeuristic).hashCode() * 193939
-                + new Boolean(useTraffic).hashCode() * 10169
-                + Integer.hashCode(flexFlagStopExtraPenalty) * 179424691
-                + Integer.hashCode(flexDeviatedRouteExtraPenalty) *  7424299
-                + Double.hashCode(flexCallAndRideReluctance) * 86666621
-                + Integer.hashCode(flexMaxCallAndRideSeconds) * 9994393
-                + Integer.hashCode(flexReduceCallAndRideSeconds) * 92356763
-                + Double.hashCode(flexReduceCallAndRideRatio) *  171157957
-                + Double.hashCode(flexFlagStopBufferSize) * 803989
-                + Boolean.hashCode(flexUseReservationServices) * 92429033
-                + Boolean.hashCode(flexUseEligibilityServices) * 7916959
-                + Boolean.hashCode(flexIgnoreDrtAdvanceBookMin) * 179992387
-                + Integer.hashCode(flexMinPartialHopLength) * 15485863
-                + Long.hashCode(clockTimeSec) * 833389
-                + new Boolean(disableRemainingWeightHeuristic).hashCode() * 193939
-                + new Boolean(useTraffic).hashCode() * 10169
-                + Integer.hashCode(serviceDayLookout) * 31558519;
+            + new Double(carSpeed).hashCode() + new Double(maxWeight).hashCode()
+            + (int) (worstTime & 0xffffffff) + modes.hashCode()
+            + (arriveBy ? 8966786 : 0) + (wheelchairAccessible ? 731980 : 0)
+            + optimize.hashCode() + new Double(maxWalkDistance).hashCode()
+            + new Double(maxTransferWalkDistance).hashCode()
+            + new Double(transferPenalty).hashCode() + new Double(maxSlope).hashCode()
+            + new Double(walkReluctance).hashCode() + new Double(waitReluctance).hashCode()
+            + new Double(waitAtBeginningFactor).hashCode() * 15485863
+            + walkBoardCost + bikeBoardCost + bannedRoutes.hashCode()
+            + bannedTrips.hashCode() * 1373 + transferSlack * 20996011
+            + (int) nonpreferredTransferPenalty + (int) transferPenalty * 163013803
+            + new Double(triangleSafetyFactor).hashCode() * 195233277
+            + new Double(triangleSlopeFactor).hashCode() * 136372361
+            + new Double(triangleTimeFactor).hashCode() * 790052899
+            + new Double(stairsReluctance).hashCode() * 315595321
+            + maxPreTransitTime * 63061489
+            + new Long(clampInitialWait).hashCode() * 209477
+            + new Boolean(reverseOptimizeOnTheFly).hashCode() * 95112799
+            + new Boolean(ignoreRealtimeUpdates).hashCode() * 154329
+            + new Boolean(disableRemainingWeightHeuristic).hashCode() * 193939
+            + new Boolean(useTraffic).hashCode() * 10169
+            + Integer.hashCode(flexFlagStopExtraPenalty) * 179424691
+            + Integer.hashCode(flexDeviatedRouteExtraPenalty) *  7424299
+            + Double.hashCode(flexCallAndRideReluctance) * 86666621
+            + Integer.hashCode(flexMaxCallAndRideSeconds) * 9994393
+            + Integer.hashCode(flexReduceCallAndRideSeconds) * 92356763
+            + Double.hashCode(flexReduceCallAndRideRatio) *  171157957
+            + Double.hashCode(flexFlagStopBufferSize) * 803989
+            + Boolean.hashCode(flexUseReservationServices) * 92429033
+            + Boolean.hashCode(flexUseEligibilityServices) * 7916959
+            + Boolean.hashCode(flexIgnoreDrtAdvanceBookMin) * 179992387
+            + Integer.hashCode(flexMinPartialHopLength) * 15485863
+            + Long.hashCode(clockTimeSec) * 833389
+            + new Boolean(disableRemainingWeightHeuristic).hashCode() * 193939
+            + new Boolean(useTraffic).hashCode() * 10169
+            + Integer.hashCode(serviceDayLookout) * 31558519;
 
         if (batch) {
             hashCode *= -1;
@@ -1611,7 +1598,7 @@
         long preferences_penalty = 0;
         String agencyID = route.getAgency().getId();
         if ((preferredRoutes != null && !preferredRoutes.equals(RouteMatcher.emptyMatcher())) ||
-                (preferredAgencies != null && !preferredAgencies.isEmpty())) {
+            (preferredAgencies != null && !preferredAgencies.isEmpty())) {
             boolean isPreferedRoute = preferredRoutes != null && preferredRoutes.matches(route);
             boolean isPreferedAgency = preferredAgencies != null && preferredAgencies.contains(agencyID);
             if (!isPreferedRoute && !isPreferedAgency) {
