package org.opentripplanner.graph_builder.linking;

import org.junit.Before;
import org.junit.Test;
import org.locationtech.jts.geom.Coordinate;
import org.locationtech.jts.geom.GeometryFactory;
import org.locationtech.jts.geom.LineString;
import org.opentripplanner.common.geometry.GeometryUtils;
import org.opentripplanner.common.geometry.SphericalDistanceLibrary;
import org.opentripplanner.common.model.GenericLocation;
import org.opentripplanner.routing.bike_rental.BikeRentalStation;
import org.opentripplanner.routing.core.RoutingContext;
import org.opentripplanner.routing.core.RoutingRequest;
import org.opentripplanner.routing.core.TraverseMode;
import org.opentripplanner.routing.core.TraverseModeSet;
import org.opentripplanner.routing.edgetype.RentABikeOffEdge;
import org.opentripplanner.routing.edgetype.RentABikeOnEdge;
import org.opentripplanner.routing.edgetype.SemiPermanentPartialStreetEdge;
import org.opentripplanner.routing.edgetype.StreetBikeRentalLink;
import org.opentripplanner.routing.edgetype.StreetEdge;
import org.opentripplanner.routing.edgetype.StreetTraversalPermission;
import org.opentripplanner.routing.edgetype.TemporaryEdge;
import org.opentripplanner.routing.edgetype.TemporaryFreeEdge;
import org.opentripplanner.routing.edgetype.TemporaryPartialStreetEdge;
import org.opentripplanner.routing.graph.Edge;
import org.opentripplanner.routing.graph.Graph;
import org.opentripplanner.routing.graph.Vertex;
import org.opentripplanner.routing.vertextype.BikeRentalStationVertex;
import org.opentripplanner.routing.vertextype.IntersectionVertex;
import org.opentripplanner.routing.vertextype.SemiPermanentSplitterVertex;
import org.opentripplanner.routing.vertextype.StreetVertex;
import org.opentripplanner.routing.vertextype.TemporarySplitterVertex;
import org.opentripplanner.util.NonLocalizedString;

import java.util.ArrayList;
import java.util.Collection;
import java.util.List;

import static org.junit.Assert.assertEquals;
import static org.junit.Assert.assertNotNull;
import static org.junit.Assert.assertTrue;
import static org.mockito.Matchers.any;
import static org.mockito.Matchers.eq;
import static org.mockito.Mockito.spy;
import static org.mockito.Mockito.verify;
import static org.opentripplanner.graph_builder.linking.StreetSplitter.DESTRUCTIVE_SPLIT;
import static org.opentripplanner.graph_builder.linking.StreetSplitter.NON_DESTRUCTIVE_SPLIT;

public class StreetSplitterTest {
    private final GeometryFactory gf = GeometryUtils.getGeometryFactory();
    private StreetSplitter spyStreetSplitter;


    @Before
    public void buildSpy(){
        Graph graph = new Graph();
        StreetSplitter streetSplitter = new StreetSplitter(graph, null, null);
        spyStreetSplitter = spy(streetSplitter);
    }

    /**
     * Tests that traverse mode WALK is used when getting closest end vertex for park and ride.
     */
    @Test
    public void testFindEndVertexForParkAndRide(){
        GenericLocation genericLocation = new GenericLocation(10,23);

        RoutingRequest routingRequest = new RoutingRequest();
        routingRequest.setMode(TraverseMode.CAR);
        routingRequest.parkAndRide = true;

        spyStreetSplitter.linkOriginDestination(genericLocation, routingRequest, true);
        verify(spyStreetSplitter).linkToGraph(
            any(Vertex.class),
            eq(TraverseMode.WALK),
            eq(routingRequest),
            eq(false),
            eq(false)
        );
    }

    /**
     * Tests the full lifecycle of creating and disposing of all vertices and edges associated with a floating bike
     * rental. Floating bike rentals need to be inserted into the StreetNetwork once found in updater data and then
     * deleted from the graph once they are no longer rentable.
     *
     * This test contains a the following Acts:
     * 1. Setup graph with initial conditions before bike rentals are inserted
     * 2. Verify that the graph is in the initial state
     * 3. Add a floating bike rental to the graph
     * 4. Verify that the graph was properly changed to accomodate the floating bike rental
     * 5. Create an origin and destination and link those to the graph
     * 6. Verify that the origin and destination were properly linked to the graph
     * 7. Remove the origin and destination from the graph
     * 8. Verify that the origin and destination were properly removed from the graph
     * 9. Insert another bike rental station very close to the first floating bike
     * 10. Verify that the bike rental station was properly setup in the graph
     * 11. Remove the floating bike rental and bike rental station thus triggering the removal of all associated
     *      vertices and edges
     * 12. Verify that the graph is in the initial state
     */
    @Test
    public void canLinkAndDestroyBikeRentalStations () {
        // Begin Act 1:
        // create the base conditions of the graph with a few simple StreetEdges
        // - a graph with 3 intersections/vertices
        Graph g = new Graph();

        StreetVertex a = new IntersectionVertex(g, "A", 1.0, 1.0);
        StreetVertex b = new IntersectionVertex(g, "B", 0.0, 1.0);
        StreetVertex c = new IntersectionVertex(g, "C", 1.0, 0.0);

        // - And 3 streets between the vertices

        createStreetEdge(a, b, "a -> b");
        createStreetEdge(b, a, "b -> a");
        createStreetEdge(a, c, "a -> c");
<<<<<<< HEAD
        g.index(new DefaultStreetVertexIndexFactory());
=======
        g.index(false);
        
        // When - a bike rental station between A and B that has been inserted into the graph
        BikeRentalStation brstation = new BikeRentalStation();
        brstation.id = "bike_1";
        brstation.x = 0.5;
        brstation.y = 1.001;
        brstation.name =  new NonLocalizedString("bike_1");
        BikeRentalStationVertex bikeRentalStationVertex = new BikeRentalStationVertex(g, brstation);
>>>>>>> 23b6a532
        StreetSplitter splitter = g.streetIndex.getStreetSplitter();

        // the initial graph should look like this:
        //
        // B ==(1)== A
        //           |
        //          (2)
        //           |
        //           C
        //
        // Vertices:
        // A = StreetVertex A
        // B = StreetVertex B
        // C = StreetVertex C
        //
        // Edges:
        // 1 = StreetEdges a->b and b->a
        // 2 = StreetEdge a->c
        //
        // End Act 1

        // Begin Act 2
        // Verify that the graph is in the initial state
        verifyInitialState(a, b, c);

        // End Act 2

        // Begin Act 3
        // create a floating bike rental
        BikeRentalStation floatingBike = new BikeRentalStation();
        floatingBike.id = "bike_2";
        floatingBike.x = 0.5;
        floatingBike.y = 1.001;
        floatingBike.name =  new NonLocalizedString("bike_2");
        floatingBike.allowDropoff = false;
        floatingBike.isFloatingBike = true;
        floatingBike.spacesAvailable = 0;
        floatingBike.bikesAvailable = 1;

        // connect the floating bike rental to the graph
        BikeRentalStationVertex bikeRentalStationVertexE = new BikeRentalStationVertex(g, floatingBike);
        splitter.linkToClosestWalkableEdge(bikeRentalStationVertexE, NON_DESTRUCTIVE_SPLIT, true);
        new RentABikeOnEdge(bikeRentalStationVertexE, bikeRentalStationVertexE, floatingBike.networks);

        // The graph should now look like this:
        //
        //
        // B =====(1)==== A
        // \\           // \
        //   =(3)=D=(4)=   (2)
        //      ||||        \
        //       (5)         C
        //      ||||
        //        E<(6)>
        //
        // Vertices:
        // A = StreetVertex A
        // B = StreetVertex B
        // C = StreetVertex C
        // D = SemiPermanentSplitterVertices D1 and D2. There will be two of these, one for the split between edge A->B
        //      and another for the split between edge B->A
        // E = BikeRentalStationVertex E
        //
        // Edges:
        // 1 = StreetEdges A->B and B->A
        // 2 = StreetEdge A->C
        // 3 = SemiPermanentPartialStreetEdges (B->D1 and D2->B) (split from A->B and B->A)
        // 4 = SemiPermanentPartialStreetEdges (A->D2 and D1->A) (split from A->B and B->A)
        // 5 = StreetBikeRentalLinks (
        //          SemiPermanentSplitterVertex D1&2 -> BikeRentalStationVertex E
        //          and
        //          BikeRentalStationVertex E -> SemiPermanentSplitterVertex D1&2
        //     )
        // 6 = RentABikeOnEdge (E -> E)
        // * note that since the bike rental station is a floating bike and doesn't allow dropoffs, we do not expect
        // the graph structure to have a RentABikeOffEdge
        // End Act 3

        // Begin Act 4
        // verify that the proper edges and vertices have been created for this floating bike rental
        verifySingleBikeRentalGraphState(a, b, c);

        // End Act 4

        // Begin Act 5
        // Create an origin and destination and link those to the graph

        // The travel *origin* is very close to the road from B to A
        GenericLocation from = new GenericLocation(0.999, 0.4);

        // The *destination* is slightly off 0.7 degrees on road from C to A
        GenericLocation to = new GenericLocation(0.701, 1.001);

        // Create a request and routing context that'll link the locations to the graph
        RoutingRequest request = new RoutingRequest(new TraverseModeSet(TraverseMode.WALK, TraverseMode.BICYCLE));
        request.from = from;
        request.to = to;
        request.setRoutingContext(g);
        RoutingContext subject = request.rctx;

        // the graph should now look like this:
        //
        //
        // B ===========(1)=========   A -(7)-F-(8)-G
        // \\\                      / //\
        // \\ \       (9)≡H        / // (2)
        // \\  \      \\\         / //   \
        //  \\  --(10)-I--(11)---  //     C
        //   \\         \         //
        //   \\        (12)      //
        //    \\         \      //
        //     ====(3)====D=(4)=
        //              ||||
        //               (5)
        //              ||||
        //                E<(6)>
        //
        // Vertices:
        // A = StreetVertex A
        // B = StreetVertex B
        // C = StreetVertex C
        // D = SemiPermanentSplitterVertices D1 and D2. There will be two of these, one for the split between edge A->B
        //      and another for the split between edge B->A
        // E = BikeRentalStationVertex E
        // F = TemporarySplitterVertex F (for accessing TemporaryStreetLocation G)
        // G = TemporaryStreetLocation G (destination)
        // H = TemporaryStreetLocation H (origin)
        // I = TemporarySplitterVertex I 1, 2 and 3 (for accessing TemporaryStreetLocation H)
        //
        // Edges:
        // 1 = StreetEdges A->B and B->A
        // 2 = StreetEdge A->C
        // 3 = SemiPermanentPartialStreetEdges (B->D1 and D2->B) (split from A->B and B->A)
        // 4 = SemiPermanentPartialStreetEdges (A->D2 and D1->A) (split from A->B and B->A)
        // 5 = StreetBikeRentalLinks (
        //          SemiPermanentSplitterVertex D1&2 -> BikeRentalStationVertex E
        //          and
        //          BikeRentalStationVertex E -> SemiPermanentSplitterVertex D1&2
        //     )
        // 6 = RentABikeOnEdge (E -> E)
        // 7 = TemporaryPartialStreetEdge (split from A->C)
        // 8 = TemporaryFreeEdge (F->G)?
        // 9 = TemporaryFreeEdges (H->I1, H->I2, H->I3)
        // 10 = TemporaryPartialStreetEdge (I->B) (split from A->B)
        // 11 = TemporaryPartialStreetEdge (I->A) (split from B->A)
        // 12 = TemporaryPartialStreetEdge (I->D) (split from B->D)
        // End Act 5

        // Begin Act 6
        // Verify that the origin and destination were properly linked to the graph
        assertEquals("Origin", subject.fromVertex.getName());
        assertEquals("Destination", subject.toVertex.getName());

        // Verify that the from vertex has 3 outgoing edges
        assertEquals(3, subject.fromVertex.getDegreeOut());

        // search from the origin and make sure the expected progression of vertices and edges occurs until vertices A,
        // B and D1 are reached.

        // get vertex D1 via finding the SemiPermanentPartialStreetEdge going out from vertex B
        SemiPermanentPartialStreetEdge edgeBtoD = null;
        for (Edge edge : b.getOutgoing()) {
            if (edge instanceof SemiPermanentPartialStreetEdge) edgeBtoD = (SemiPermanentPartialStreetEdge) edge;
        }
        Vertex vertexD1 = edgeBtoD.getToVertex();

        // get the outgoing edges from the origin
        for (Edge edge : subject.fromVertex.getOutgoing()) {
            assertTrue(edge instanceof TemporaryFreeEdge);

            // verify each next vertex is a TemporarySplitterVertex that has 1 outgoing edge
            Vertex vertexFromOriginEdge = edge.getToVertex();
            assertTrue(vertexFromOriginEdge instanceof TemporarySplitterVertex);
            assertEquals(1, vertexFromOriginEdge.getDegreeOut());

            Edge outgoingEdge = null;
            for (Edge edge1 : vertexFromOriginEdge.getOutgoing()) {
                outgoingEdge = edge1;
            }

            // verify this next edge is a TemporaryPartialStreetEdge
            assertTrue(outgoingEdge instanceof TemporaryPartialStreetEdge);

            // verify that the next edge connects to either Vertex A, B or D1
            boolean acceptableEndVertex = false;
            assertTrue(
                outgoingEdge.getToVertex() == a ||
                    outgoingEdge.getToVertex() == b ||
                    outgoingEdge.getToVertex() == vertexD1
            );
        }

        // verify that vertex A now has 4 outgoing and 3 incoming edges
        assertEquals(4, a.getDegreeOut());
        assertEquals(3, a.getDegreeIn());

        // verify that vertex A has exactly 1 incoming TemporaryPartialStreetEdge
        assertEquals(1, getNumEdgesOfType(a, TemporaryPartialStreetEdge.class, false));

        // verify that vertex B now has 2 outgoing and 3 incoming edges
        assertEquals(2, b.getDegreeOut());
        assertEquals(3, b.getDegreeIn());

        // verify that vertex B has exactly 1 incoming TemporaryPartialStreetEdge
        assertEquals(1, getNumEdgesOfType(b, TemporaryPartialStreetEdge.class, false));

        // get edge from vertex A to vertex F
        TemporaryPartialStreetEdge edgeAtoF = null;
        for (Edge edge : a.getOutgoing()) {
            if (edge instanceof TemporaryPartialStreetEdge) edgeAtoF = (TemporaryPartialStreetEdge) edge;
        }
        assertNotNull(edgeAtoF);

        // verify that the to vertex of edge A to F is a TemporarySplitterVertex
        assertTrue(edgeAtoF.getToVertex() instanceof TemporarySplitterVertex);

        // verify that vertex F has 1 outgoing edge
        Vertex vertexF = edgeAtoF.getToVertex();
        assertEquals(1, vertexF.getDegreeOut());

        // verify that the outgoing edge from vertex F is a TemporaryFreeEdge
        Edge edgeFtoG = null;
        for (Edge edge : vertexF.getOutgoing()) {
            edgeFtoG = edge;
        }
        assertTrue(edgeFtoG instanceof TemporaryFreeEdge);

        // verify that the to vertex of edgeFtoG is the destination
        assertEquals(subject.toVertex, edgeFtoG.getToVertex());

        // End Act 6

        // Begin Act 7
        // Remove the origin and destination from the graph
        request.cleanup();

        // The graph should now look like this:
        //
        //
        // B =====(1)==== A
        // \\           // \
        //   =(3)=D=(4)=   (2)
        //       ||||       \
        //        (5)        C
        //       ||||
        //        E<(6)>
        //
        // Vertices:
        // A = StreetVertex A
        // B = StreetVertex B
        // C = StreetVertex C
        // D = SemiPermanentSplitterVertices D1 and D2. There will be two of these, one for the split between edge A->B
        //      and another for the split between edge B->A
        // E = BikeRentalStationVertex E
        //
        // Edges:
        // 1 = StreetEdges A->B and B->A
        // 2 = StreetEdge A->C
        // 3 = SemiPermanentPartialStreetEdges (B->D1 and D2->B) (split from A->B and B->A)
        // 4 = SemiPermanentPartialStreetEdges (A->D2 and D1->A) (split from A->B and B->A)
        // 5 = StreetBikeRentalLinks (
        //          SemiPermanentSplitterVertex D1&2 -> BikeRentalStationVertex E
        //          and
        //          BikeRentalStationVertex E -> SemiPermanentSplitterVertex D1&2
        //     )
        // 6 = RentABikeOnEdge (E -> E)
        // End Act 7

        // Begin Act 8
        // Verify that the origin and destination were properly removed from the graph
        verifySingleBikeRentalGraphState(a, b, c);

        // End Act 8

        // Begin Act 9
        // Insert another bike rental station very close to the first floating bike
        BikeRentalStation bikeDockingStation = new BikeRentalStation();
        bikeDockingStation.id = "docking station";
        bikeDockingStation.x = 0.45;
        bikeDockingStation.y = 1.001;
        bikeDockingStation.name =  new NonLocalizedString("docking station");
        bikeDockingStation.bikesAvailable = 10;
        bikeDockingStation.spacesAvailable = 4;

        // connect the bike rental station to the graph
        BikeRentalStationVertex bikeRentalStationVertexJ = new BikeRentalStationVertex(g, bikeDockingStation);
        splitter.linkToClosestWalkableEdge(bikeRentalStationVertexJ, NON_DESTRUCTIVE_SPLIT, true);
        new RentABikeOnEdge(bikeRentalStationVertexJ, bikeRentalStationVertexJ, floatingBike.networks);
        new RentABikeOffEdge(bikeRentalStationVertexJ, bikeRentalStationVertexJ, floatingBike.networks);

        // the graph should now look like this:
        //
        //   <(7)>J<(8)>
        //       \\\\
        //        (9)
        //        \\\\
        //   ==(10)=K=(11)
        // //            \\
        // B =====(1)==== A
        // \\           // \
        //   =(3)=D=(4)=   (2)
        //       ||||       \
        //       (5)         C
        //       ||||
        //        E<(6)>
        //
        // Vertices:
        // A = StreetVertex A
        // B = StreetVertex B
        // C = StreetVertex C
        // D = SemiPermanentSplitterVertices D1 and D2. There will be two of these, one for the split between edge A->B
        //      and another for the split between edge B->A
        // E = BikeRentalStationVertex E
        // J = BikeRentalStationVertex J
        // K = SemiPermanentSplitterVertices K1 and K2. There will be two of these, one for the split between edge A->B
        //      and another for the split between edge B->A
        //
        // Edges:
        // 1 = StreetEdges A->B and B->A
        // 2 = StreetEdge A->C
        // 3 = SemiPermanentPartialStreetEdges (B->D1 and D2->B) (split from A->B and B->A)
        // 4 = SemiPermanentPartialStreetEdges (A->D2 and D1->A) (split from A->B and B->A)
        // 5 = StreetBikeRentalLinks (
        //          SemiPermanentSplitterVertex D1&2 -> BikeRentalStationVertex E
        //          and
        //          BikeRentalStationVertex E -> SemiPermanentSplitterVertex D1&2
        //     )
        // 6 = RentABikeOnEdge (E -> E)
        // 7 = RentABikeOnEdge (J -> J)
        // 8 = RentABikeOffEdge (J -> J)
        // 9 = StreetBikeRentalLinks (
        //          SemiPermanentSplitterVertex K1&2 -> BikeRentalStationVertex J
        //          and
        //          BikeRentalStationVertex J -> SemiPermanentSplitterVertex K1&2
        //     )
        // 10 = SemiPermanentPartialStreetEdges (B->K1 and K2->B) (split from A->B and B->A)
        // 11 = SemiPermanentPartialStreetEdges (A->K2 and K1->A) (split from A->B and B->A)

        // End Act 9

        // Begin Act 10
        // Verify that the bike rental station was properly setup in the graph

        // verify that vertex A now has 4 outgoing and 3 incoming edges
        assertEquals(4, a.getDegreeOut());
        assertEquals(3, a.getDegreeIn());

        // verify that vertex B now has 3 outgoing and incoming edges
        assertEquals(3, b.getDegreeOut());
        assertEquals(3, b.getDegreeIn());

        // make sure there are exactly 2 SemiPermanentPartialStreetEdge in the following places:
        // outgoing from vertex a
        assertEquals(2, getNumEdgesOfType(a, SemiPermanentPartialStreetEdge.class, true));
        // incoming from vertex a
        assertEquals(2, getNumEdgesOfType(a, SemiPermanentPartialStreetEdge.class, false));
        // outgoing from vertex b
        assertEquals(2, getNumEdgesOfType(b, SemiPermanentPartialStreetEdge.class, true));
        // incoming from vertex b
        assertEquals(2, getNumEdgesOfType(b, SemiPermanentPartialStreetEdge.class, false));

        // find the SemiPermanentPartialStreetEdge going out from vertex B to vertex K
        SemiPermanentPartialStreetEdge edgeBtoK1 = null;
        for (Edge edge : b.getOutgoing()) {
            if (edge instanceof SemiPermanentPartialStreetEdge && edge != edgeBtoD) {
                edgeBtoK1 = (SemiPermanentPartialStreetEdge) edge;
            }
        }
        assertNotNull(edgeBtoK1);

        // verify that the toVertex is a SemiPermanentSplitterVertex type
        Vertex vertexK1 = edgeBtoK1.getToVertex();
        assertTrue(vertexK1 instanceof SemiPermanentSplitterVertex);

        // verify that there are 2 outgoing and incoming edges from vertexK1
        assertEquals(2, vertexK1.getDegreeOut());
        assertEquals(2, vertexK1.getDegreeIn());

        // verify that there is 1 incoming and outgoing StreetBikeRentalLink from vertexK1
        assertEquals(1, getNumEdgesOfType(vertexK1, StreetBikeRentalLink.class, true));
        assertEquals(1, getNumEdgesOfType(vertexK1, StreetBikeRentalLink.class, false));

        // find the SemiPermanentPartialStreetEdge going out from vertex A
        SemiPermanentPartialStreetEdge edgeAtoK2 = null;
        for (Edge edge : a.getOutgoing()) {
            if (edge instanceof SemiPermanentPartialStreetEdge) edgeAtoK2 = (SemiPermanentPartialStreetEdge) edge;
        }

        // verify that the toVertex is a SemiPermanentSplitterVertex type
        Vertex vertexK2 = edgeAtoK2.getToVertex();
        assertTrue(vertexK2 instanceof SemiPermanentSplitterVertex);

        // verify that there are 2 outgoing and incoming edges from vertexK2
        assertEquals(2, vertexK2.getDegreeOut());
        assertEquals(2, vertexK2.getDegreeIn());

        // verify that there is 1 incoming and outgoing StreetBikeRentalLink from vertexK2
        assertEquals(1, getNumEdgesOfType(vertexK2, StreetBikeRentalLink.class, true));
        assertEquals(1, getNumEdgesOfType(vertexK2, StreetBikeRentalLink.class, false));

        // find the StreetBikeRentalLink going out from vertex K
        StreetBikeRentalLink edgeK1toJ = null;
        for (Edge edge : vertexK1.getOutgoing()) {
            if (edge instanceof StreetBikeRentalLink) edgeK1toJ = (StreetBikeRentalLink) edge;
        }
        assertNotNull(edgeK1toJ);

        // verify the to vertex of edgeDtoE is a BikeRentalStationVertex
        Vertex vertexJ = edgeK1toJ.getToVertex();
        assertTrue(vertexJ instanceof BikeRentalStationVertex);

        // verify that the number of incoming and outgoing edges matches expectations
        assertEquals(4, vertexJ.getDegreeOut());
        assertEquals(4, vertexJ.getDegreeIn());

        // verify that there is 1 outgoing RentABikeOnEdge and 1 incoming RentABikeOffEdge
        assertEquals(1, getNumEdgesOfType(vertexJ, RentABikeOnEdge.class, true));
        assertEquals(1, getNumEdgesOfType(vertexJ, RentABikeOffEdge.class, false));

        // End Act 10

        // Begin Act 11
        // Remove the floating bike rental and bike rental station thus triggering the removal of all associated
        //  vertices and edges

        // remove floating bike rental vertex and associated SemiPermanentSplitterVertex and SemiPermanentPartialStreetEdges
        findAndRemoveAssociatedSemiPermamentVerticesAndEdges(splitter, bikeRentalStationVertexE);
        g.removeVertexAndEdges(bikeRentalStationVertexE);

        // remove docking bike rental station vertex and associated SemiPermanentSplitterVertex and
        // SemiPermanentPartialStreetEdges
        findAndRemoveAssociatedSemiPermamentVerticesAndEdges(splitter, bikeRentalStationVertexJ);
        g.removeVertexAndEdges(bikeRentalStationVertexJ);

        // The graph should now look like this:
        //
        // B ==(1)== A
        //           |
        //          (2)
        //           |
        //           C
        //
        // Vertices:
        // A = StreetVertex A
        // B = StreetVertex B
        // C = StreetVertex C
        //
        // Edges:
        // 1 = StreetEdges a->b and b->a
        // 2 = StreetEdge a->c
        //
        // End Act 11

        // Begin Act 12
        // Verify that the graph is in the initial state
        verifyInitialState(a, b, c);
    }

    private void findAndRemoveAssociatedSemiPermamentVerticesAndEdges(
        StreetSplitter splitter,
        BikeRentalStationVertex bikeRentalStationVertex
    ) {
        for (Edge edge : bikeRentalStationVertex.getOutgoing()) {
            if (edge instanceof StreetBikeRentalLink) {
                StreetBikeRentalLink toStreetLink = (StreetBikeRentalLink) edge;
                StreetVertex streetVertex = (StreetVertex) toStreetLink.getToVertex();
                if (streetVertex != null && streetVertex instanceof SemiPermanentSplitterVertex) {
                    splitter.removeSemiPermanentVerticesAndEdges((SemiPermanentSplitterVertex) streetVertex);
                }
            }
        }
    }

    /**
     * Verifies that only the initial edges and vertices exist in the graph associated with the
     * canLinkAndDestroyBikeRentalStations test.
     *
     * the initial graph should look like this:
     *
     * B ==(1)== A
     *           |
     *          (2)
     *           |
     *           C
     *
     * Vertices:
     * A = StreetVertex A
     * B = StreetVertex B
     * C = StreetVertex C
     *
     * Edges:
     * 1 = StreetEdges a->b and b->a
     * 2 = StreetEdge a->c
     *
     * @param a Vertex A
     * @param b Vertex B
     * @param c Vertex C
     */
    private void verifyInitialState(StreetVertex a, StreetVertex b, StreetVertex c) {
        // verify that vertex A has 2 outgoing and 1 incoming edges
        assertEquals(2, a.getDegreeOut());
        assertEquals(1, a.getDegreeIn());

        // verify that vertex B has 1 outgoing and incoming edge
        assertEquals(1, b.getDegreeOut());
        assertEquals(1, b.getDegreeIn());

        // verify that vertex C has 0 outgoing and 1 incoming edges
        assertEquals(0, c.getDegreeOut());
        assertEquals(1, c.getDegreeIn());
    }

    /**
     * Verify that all of the initial edges are in place and that there is 1 bike rental station vertex setup between
     * vertices A and B.
     *
     * The graph should now look like this:
     *
     *
     * B =====(1)==== A
     * \\           // \
     *   =(3)=D=(4)=   (2)
     *       ||||       \
     *        (5)       C
     *       ||||
     *         E<(6)>
     *
     * Vertices:
     * A = StreetVertex A
     * B = StreetVertex B
     * C = StreetVertex C
     * D = SemiPermanentSplitterVertex D
     * E = BikeRentalStationVertex E
     *
     * Edges:
     * 1 = StreetEdges A->B and B->A
     * 2 = StreetEdge A->C
     * 3 = SemiPermanentPartialStreetEdges (B->D1 and D2->B) (split from A->B and B->A)
     * 4 = SemiPermanentPartialStreetEdges (A->D2 and D1->A) (split from A->B and B->A)
     * 5 = StreetBikeRentalLinks (
     *          SemiPermanentSplitterVertex D1&2 -> BikeRentalStationVertex E
     *          and
     *          BikeRentalStationVertex E -> SemiPermanentSplitterVertex D1&2
     *     )
     * 6 = RentABikeOnEdge (E -> E)
     * * note that since the bike rental station is a floating bike and doesn't allow dropoffs, we do not expect
     * the graph structure to have a RentABikeOffEdge
     *
     * @param a Vertex A
     * @param b Vertex B
     * @param c Vertex C
     */
    private void verifySingleBikeRentalGraphState(StreetVertex a, StreetVertex b, StreetVertex c) {
        // verify that vertex A now has 3 outgoing and 2 incoming edges
        assertEquals(3, a.getDegreeOut());
        assertEquals(2, a.getDegreeIn());

        // verify that vertex B now has 2 outgoing and incoming edges
        assertEquals(2, b.getDegreeOut());
        assertEquals(2, b.getDegreeIn());

        // verify that vertex C still has 0 outgoing and 1 incoming edges
        assertEquals(0, c.getDegreeOut());
        assertEquals(1, c.getDegreeIn());

        // make sure there is exactly 1 SemiPermanentPartialStreetEdge in the following places:
        // outgoing from vertex a
        assertEquals(1, getNumEdgesOfType(a, SemiPermanentPartialStreetEdge.class, true));
        // incoming from vertex a
        assertEquals(1, getNumEdgesOfType(a, SemiPermanentPartialStreetEdge.class, false));
        // outgoing from vertex b
        assertEquals(1, getNumEdgesOfType(b, SemiPermanentPartialStreetEdge.class, true));
        // incoming from vertex b
        assertEquals(1, getNumEdgesOfType(b, SemiPermanentPartialStreetEdge.class, false));

        // find the SemiPermanentPartialStreetEdge going out from vertex B
        SemiPermanentPartialStreetEdge edgeBtoD = null;
        for (Edge edge : b.getOutgoing()) {
            if (edge instanceof SemiPermanentPartialStreetEdge) edgeBtoD = (SemiPermanentPartialStreetEdge) edge;
        }

        // verify that the toVertex is a SemiPermanentSplitterVertex type
        Vertex vertexD1 = edgeBtoD.getToVertex();
        assertTrue(vertexD1 instanceof SemiPermanentSplitterVertex);

        // verify that there are 2 outgoing and incoming edges from vertexD1
        assertEquals(2, vertexD1.getDegreeOut());
        assertEquals(2, vertexD1.getDegreeIn());

        // verify that there is 1 incoming and outgoing StreetBikeRentalLink from vertexD1
        assertEquals(1, getNumEdgesOfType(vertexD1, StreetBikeRentalLink.class, true));
        assertEquals(1, getNumEdgesOfType(vertexD1, StreetBikeRentalLink.class, false));

        // find the SemiPermanentPartialStreetEdge going out from vertex A
        SemiPermanentPartialStreetEdge edgeAtoD = null;
        for (Edge edge : a.getOutgoing()) {
            if (edge instanceof SemiPermanentPartialStreetEdge) edgeAtoD = (SemiPermanentPartialStreetEdge) edge;
        }

        // verify that the toVertex is a SemiPermanentSplitterVertex type
        Vertex vertexD2 = edgeAtoD.getToVertex();
        assertTrue(vertexD2 instanceof SemiPermanentSplitterVertex);

        // verify that there are 2 outgoing and incoming edges from vertexD2
        assertEquals(2, vertexD2.getDegreeOut());
        assertEquals(2, vertexD2.getDegreeIn());

        // verify that there is 1 incoming and outgoing StreetBikeRentalLink from vertexD2
        assertEquals(1, getNumEdgesOfType(vertexD2, StreetBikeRentalLink.class, true));
        assertEquals(1, getNumEdgesOfType(vertexD2, StreetBikeRentalLink.class, false));

        // find the StreetBikeRentalLink going out from vertex D1
        StreetBikeRentalLink edgeD1toE = null;
        for (Edge edge : vertexD1.getOutgoing()) {
            if (edge instanceof StreetBikeRentalLink) edgeD1toE = (StreetBikeRentalLink) edge;
        }
        assertNotNull(edgeD1toE);

        // verify the to vertex of edgeD1toE is a BikeRentalStationVertex
        Vertex vertexE = edgeD1toE.getToVertex();
        assertTrue(vertexE instanceof BikeRentalStationVertex);

        // verify that the number of incoming and outgoing edges matches expectations
        assertEquals(3, vertexE.getDegreeOut());
        assertEquals(3, vertexE.getDegreeIn());

        // find the RentABikeOnEdge going out from vertex E
        RentABikeOnEdge edgeEtoE = null;
        for (Edge edge : vertexE.getOutgoing()) {
            if (edge instanceof RentABikeOnEdge) edgeEtoE = (RentABikeOnEdge) edge;
        }
        assertNotNull(edgeEtoE);
    }

    /**
     * Get the number of edges (either outgoing or incoming) from a vertex that are of the specified class type.
     */
    private int getNumEdgesOfType(Vertex v, Class clazz, boolean getOutgoing) {
        int numMatches = 0;
        for (Edge edge : getOutgoing ? v.getOutgoing() : v.getIncoming()) {
            if (clazz.isInstance(edge)) numMatches++;
        }
        return numMatches;
    }

    private void createStreetEdge(StreetVertex v0, StreetVertex v1, String name) {
        LineString geom = gf
            .createLineString(new Coordinate[] { v0.getCoordinate(), v1.getCoordinate() });
        double dist = SphericalDistanceLibrary.distance(v0.getCoordinate(), v1.getCoordinate());
        new StreetEdge(v0, v1, geom, name, dist, StreetTraversalPermission.ALL, false);
    }
}<|MERGE_RESOLUTION|>--- conflicted
+++ resolved
@@ -115,9 +115,6 @@
         createStreetEdge(a, b, "a -> b");
         createStreetEdge(b, a, "b -> a");
         createStreetEdge(a, c, "a -> c");
-<<<<<<< HEAD
-        g.index(new DefaultStreetVertexIndexFactory());
-=======
         g.index(false);
         
         // When - a bike rental station between A and B that has been inserted into the graph
@@ -127,7 +124,6 @@
         brstation.y = 1.001;
         brstation.name =  new NonLocalizedString("bike_1");
         BikeRentalStationVertex bikeRentalStationVertex = new BikeRentalStationVertex(g, brstation);
->>>>>>> 23b6a532
         StreetSplitter splitter = g.streetIndex.getStreetSplitter();
 
         // the initial graph should look like this:
