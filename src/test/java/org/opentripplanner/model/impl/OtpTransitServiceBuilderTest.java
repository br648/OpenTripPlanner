--- conflicted
+++ resolved
@@ -18,17 +18,10 @@
  */
 public class OtpTransitServiceBuilderTest {
 
-<<<<<<< HEAD
-    private static final String ID_1 = "F1";
-    private static final String ID_4 = "F4";
-    private static final String ID_5 = "F5";
-    private static final String ID_6 = "F6";
-=======
     private static final String ID_1 = "1";
     private static final String ID_4 = "4";
     private static final String ID_5 = "5";
     private static final String ID_6 = "6";
->>>>>>> e9f2db11
 
     @Test
     public void testGenerateNoneExistentIds() throws Exception {
