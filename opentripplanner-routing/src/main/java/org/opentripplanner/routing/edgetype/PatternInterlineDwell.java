--- conflicted
+++ resolved
@@ -56,11 +56,7 @@
             int oldPatternIndex, int newPatternIndex) {
         if (dwellTime < 0) {
 	    dwellTime = 0;
-<<<<<<< HEAD
-            LOG.warn ("Negative dwell time for trip " + trip.getAgencyId() + " " + trip.getId() + "(forcing to zero)");
-=======
             LOG.warn ("Negative dwell time for trip " + trip.getId().getAgencyId() + " " + trip.getId().getId() + "(forcing to zero)");
->>>>>>> f613eca5
         }
         tripIdToInterlineDwellData.put(trip.getId(), new InterlineDwellData(dwellTime, newPatternIndex, reverseTrip));
         reverseTripIdToInterlineDwellData.put(reverseTrip.getId(), new InterlineDwellData(dwellTime,
