--- conflicted
+++ resolved
@@ -542,8 +542,6 @@
     public String getBikeRentalNetwork() {
         return stateData.bikeRentalNetwork;
     }
-<<<<<<< HEAD
-=======
 
     /**
      * Reverse the path implicit in the given state, re-traversing all edges in the opposite
@@ -740,5 +738,4 @@
         if (to.getToVertex() == null)
             m.setToVertex(from.getToVertex());
     }
->>>>>>> 35540531
 }