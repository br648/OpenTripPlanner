/* This program is free software: you can redistribute it and/or
 modify it under the terms of the GNU Lesser General Public License
 as published by the Free Software Foundation, either version 3 of
 the License, or (at your option) any later version.

 This program is distributed in the hope that it will be useful,
 but WITHOUT ANY WARRANTY; without even the implied warranty of
 MERCHANTABILITY or FITNESS FOR A PARTICULAR PURPOSE.  See the
 GNU General Public License for more details.

 You should have received a copy of the GNU General Public License
 along with this program.  If not, see <http://www.gnu.org/licenses/>. */

package org.opentripplanner.routing.algorithm.strategies;

import java.util.ArrayList;
import java.util.HashMap;
import java.util.IdentityHashMap;
import java.util.List;
import java.util.Map;

import org.opentripplanner.common.pqueue.BinHeap;
import org.opentripplanner.routing.algorithm.GraphLibrary;
import org.opentripplanner.routing.core.State;
import org.opentripplanner.routing.core.TraverseOptions;
import org.opentripplanner.routing.graph.Edge;
import org.opentripplanner.routing.graph.Graph;
import org.opentripplanner.routing.graph.Vertex;
import org.opentripplanner.routing.spt.BasicShortestPathTree;
import org.opentripplanner.routing.spt.ShortestPathTree;
import org.opentripplanner.routing.vertextype.TransitStop;
import org.slf4j.Logger;
import org.slf4j.LoggerFactory;

/**
 * A RemainingWeightHeuristic for A* searches which makes use of a table of lower bounds on path costs between all pairs of stations.
 */
public class TableRemainingWeightHeuristic implements RemainingWeightHeuristic {
    private static final Logger LOG = LoggerFactory.getLogger(TableRemainingWeightHeuristic.class);

    // these variables remain unchanged after initialization
    private DefaultRemainingWeightHeuristic defaultHeuristic; // reuse perfectly good code (but is this slower?)

    private WeightTable wt;

    private Graph g;

    // these variables' values will be reused on subsequent calls
    // if the target vertex is the same
    private Vertex target;

    private List<NearbyStop> targetStops;

    // private HashSet<Vertex> targetStopSet; // was used when there were transfer links, which were too slow.
    private IdentityHashMap<Vertex, Double> weightCache;

    private TraverseOptions options;

    public TableRemainingWeightHeuristic(Graph g) {
        this.g = g;
        if (g.hasService(WeightTable.class)) {
            this.wt = g.getService(WeightTable.class);
            this.defaultHeuristic = new DefaultRemainingWeightHeuristic();
            LOG.debug("Created new table-driven heuristic object.");
        } else {
            throw new IllegalStateException(
                    "Graph must have weight table to use weight table heuristic.");
        }
    }

    /**
     * Use of this method is important to set up the table-driven heuristic instance. It needs to explore around the target vertex and find transit
     * stops in the vicinity. On subsequent calls, if the target is the same, this information will be reused.
     */
    @Override
    public double computeInitialWeight(State s0, Vertex target) {
        options = s0.getOptions();
        // do not check for identical options, since pathservice changes them from one call to the next
        if (target == this.target) {
            // no need to search again
            LOG.debug("Reusing target stop list.");
            return 0;
        }
        weightCache = new IdentityHashMap<Vertex, Double>(5000);
        this.target = target;
        targetStops = new ArrayList<NearbyStop>(50);
        Map<Vertex, List<Edge>> extraEdges = new HashMap<Vertex, List<Edge>>();
        // heap does not really need to be this big, verify initialization time
        ShortestPathTree spt = new BasicShortestPathTree(options);
        BinHeap<State> heap = new BinHeap<State>(100);
        State targetState = new State(target, s0.getTime(), s0.getOptions().reversedClone());
        spt.add(targetState);
        heap.insert(targetState, 0);
        while (!heap.empty()) {
            State u = heap.extract_min();
            if (!spt.visit(u))
                continue;

            // DEBUG since CH graphs are missing edges, and shortcuts have no walk distance
            // if (u.exceedsWeightLimit(60 * 15))
            // break;

            Vertex uVertex = u.getVertex();
            // LOG.debug("heap extract " + uVertex + " weight " + u.getWeight());
            weightCache.put(uVertex, u.getWeight());
            if (uVertex instanceof TransitStop) {
                targetStops.add(new NearbyStop(uVertex, u.getWalkDistance(), u.getWeight()));
                // LOG.debug("Target stop: " + uVertex + " w=" + u.getWeight());
                continue;
            }
            if (options.isArriveBy()) {
                for (Edge e : GraphLibrary.getOutgoingEdges(g, uVertex, extraEdges)) {
                    State v = e.traverse(u);
                    if (v != null && spt.add(v))
                        heap.insert(v, v.getWeight());
                }
            } else {
                for (Edge e : GraphLibrary.getIncomingEdges(g, uVertex, extraEdges)) {
                    State v = e.traverse(u);
                    if (v != null && spt.add(v))
                        heap.insert(v, v.getWeight());
                }
            }
        }
        LOG.debug("Found " + targetStops.size() + " stops near destination.");
        return defaultHeuristic.computeInitialWeight(s0, target);
    }

<<<<<<< HEAD
    @Override
    public double computeForwardWeight(State s0, Vertex target) {
        final double BOARD_COST = options.boardCost;
        Vertex v = s0.getVertex();
        // keep a cache (vertex->weight) here for multi-itinerary searches
        if (weightCache.containsKey(v))
            return weightCache.get(v);

        if (s0.getOptions().speed > wt.getMaxWalkSpeed()) {
            // fall back to slower heuristic if this heuristic would be inadmissible
            double w = defaultHeuristic.computeForwardWeight(s0, target);
            weightCache.put(s0.getVertex(), w);
            return w;
        }

=======
	@Override
	public double computeForwardWeight(State s0, Vertex target) {
	    final double BOARD_COST = options.getBoardCostLowerBound();
	    double speed = s0.getOptions().getSpeedUpperBound();
		Vertex v = s0.getVertex();
        // keep a cache (vertex->weight) here for multi-itinerary searches
        if (weightCache.containsKey(v)) return weightCache.get(v);
        
		if (speed > wt.getMaxWalkSpeed()) {
			// fall back to slower heuristic if this heuristic would be inadmissible
			double w = defaultHeuristic.computeForwardWeight(s0, target); 
			weightCache.put(s0.getVertex(), w);
			return w;
		}
        
>>>>>>> c5b837ef
        double w; // return value
        if (wt.includes(v)) {
            double remainingWalk = options.getMaxWalkDistance() - s0.getWalkDistance();
            w = Double.POSITIVE_INFINITY;
            for (NearbyStop ns : targetStops) {
                if (ns.distance > remainingWalk)
                    continue;
                double nw = wt.getWeight(v, ns.vertex) + ns.weight;
                if (nw < w)
                    w = nw;
            }
            if (!(v instanceof TransitStop))
                w -= BOARD_COST;
        } else {
            w = defaultHeuristic.computeForwardWeight(s0, target);
        }
        weightCache.put(v, w);
        return w;
    }

    @Override
    public double computeReverseWeight(State s0, Vertex target) {
        // TODO: Implement when computeForwardWeight is stable (AMB)
        return 0D;
    }

    // could just be a hashmap... but Entry<Vertex, Double> does not use primitive type
    private static class NearbyStop {
        protected double weight;

        protected double distance;

        protected Vertex vertex;

        protected NearbyStop(Vertex vertex, double distance, double weight) {
            this.vertex = vertex;
            this.distance = distance;
            this.weight = weight;
        }

        public String toString() {
            return "NearbyStop: " + vertex + " " + weight;
        }
    }

    @Override
    public void reset() {
        target = null;
    }

}<|MERGE_RESOLUTION|>--- conflicted
+++ resolved
@@ -126,39 +126,22 @@
         return defaultHeuristic.computeInitialWeight(s0, target);
     }
 
-<<<<<<< HEAD
     @Override
     public double computeForwardWeight(State s0, Vertex target) {
-        final double BOARD_COST = options.boardCost;
+        final double BOARD_COST = options.getBoardCostLowerBound();
+        final double speed = s0.getOptions().getSpeedUpperBound();
         Vertex v = s0.getVertex();
         // keep a cache (vertex->weight) here for multi-itinerary searches
         if (weightCache.containsKey(v))
             return weightCache.get(v);
 
-        if (s0.getOptions().speed > wt.getMaxWalkSpeed()) {
+        if (speed > wt.getMaxWalkSpeed()) {
             // fall back to slower heuristic if this heuristic would be inadmissible
             double w = defaultHeuristic.computeForwardWeight(s0, target);
             weightCache.put(s0.getVertex(), w);
             return w;
         }
 
-=======
-	@Override
-	public double computeForwardWeight(State s0, Vertex target) {
-	    final double BOARD_COST = options.getBoardCostLowerBound();
-	    double speed = s0.getOptions().getSpeedUpperBound();
-		Vertex v = s0.getVertex();
-        // keep a cache (vertex->weight) here for multi-itinerary searches
-        if (weightCache.containsKey(v)) return weightCache.get(v);
-        
-		if (speed > wt.getMaxWalkSpeed()) {
-			// fall back to slower heuristic if this heuristic would be inadmissible
-			double w = defaultHeuristic.computeForwardWeight(s0, target); 
-			weightCache.put(s0.getVertex(), w);
-			return w;
-		}
-        
->>>>>>> c5b837ef
         double w; // return value
         if (wt.includes(v)) {
             double remainingWalk = options.getMaxWalkDistance() - s0.getWalkDistance();
