<?xml version="1.0" encoding="UTF-8"?>
<project xmlns="http://maven.apache.org/POM/4.0.0" xmlns:xsi="http://www.w3.org/2001/XMLSchema-instance" xsi:schemaLocation="http://maven.apache.org/POM/4.0.0 http://maven.apache.org/maven-v4_0_0.xsd">
    <modelVersion>4.0.0</modelVersion>

    <name>OpenTripPlanner</name>
    <description>The OpenTripPlanner multimodal journey planning system</description>
    <url>http://opentripplanner.org</url>

    <groupId>org.opentripplanner</groupId>
    <artifactId>otp</artifactId>
    <version>1.5.0-SNAPSHOT</version>
    <packaging>jar</packaging>

    <licenses>
        <license>
            <name>GNU Lesser General Public License</name>
            <url>https://www.gnu.org/licenses/lgpl-3.0.txt</url>
        </license>
    </licenses>

    <!-- Developer entries are provided only for Steering Committee members.
       For other contributors, see https://github.com/opentripplanner/OpenTripPlanner/graphs/contributors -->
    <developers>
        <developer>
            <name>Andrew Byrd</name>
            <email>andrew@fastmail.net</email>
            <organization>Conveyal</organization>
            <organizationUrl>http://conveyal.com/</organizationUrl>
        </developer>
        <developer>
            <name>David Emory</name>
            <email>david.emory@gmail.com</email>
            <organization>Conveyal</organization>
            <organizationUrl>http://conveyal.com/</organizationUrl>
        </developer>
        <developer>
            <name>Matt Conway</name>
            <email>matt@indicatrix.org</email>
            <organization>Conveyal</organization>
            <organizationUrl>http://conveyal.com/</organizationUrl>
        </developer>
        <developer>
            <name>David Novalis Turner</name>
            <email>novalis@novalis.org</email>
            <organization>Ex-OpenPlans</organization>
            <organizationUrl>http://openplans.org/</organizationUrl>
        </developer>
        <developer>
            <name>Laurent Grégoire</name>
            <email>laurent.gregoire@protonmail.ch</email>
            <organization>Mecatran</organization>
            <organizationUrl>http://www.mecatran.com/</organizationUrl>
        </developer>
        <developer>
            <name>Frank Purcell</name>
            <email>fxpurcell@gmail.com</email>
            <organization>Portland TriMet</organization>
            <organizationUrl>https://trimet.org/</organizationUrl>
        </developer>
        <developer>
            <name>Tuukka Hastrup</name>
            <email>tuukka.hastrup@hsl.fi</email>
            <organization>Helsingin Seudun Liikenne</organization>
            <organizationUrl>https://www.hsl.fi/</organizationUrl>
        </developer>
        <developer>
            <name>Jasper Hartong</name>
            <email>jasper@calendar42.com</email>
            <organization>Calendar42</organization>
            <organizationUrl>http://site.calendar42.com/</organizationUrl>
        </developer>
    </developers>

    <scm>
        <connection>scm:git:http://github.com/opentripplanner/OpenTripPlanner.git</connection>
        <developerConnection>scm:git:ssh://git@github.com/opentripplanner/OpenTripPlanner.git</developerConnection>
        <url>http://github.com/opentripplanner/OpenTripPlanner</url>
    </scm>

    <properties>
        <geotools.version>20.1</geotools.version>
        <geotools.wfs.version>16.5</geotools.wfs.version>
        <jackson.version>2.9.7</jackson.version>
        <jersey.version>2.18</jersey.version>
        <project.build.sourceEncoding>UTF-8</project.build.sourceEncoding>
    </properties>

    <distributionManagement>
        <!-- We are using Sonatype Nexus Staging instead of Maven Release plugin.
             Only a snapshot repo should be configured. Releases are done from that snapshot staging repo. -->
        <snapshotRepository>
            <id>ossrh</id>
            <url>https://oss.sonatype.org/content/repositories/snapshots</url>
        </snapshotRepository>
    </distributionManagement>

    <build>
        <!-- Filtering will perform substitution on maven-version.properties, see git commit id plugin below. -->
        <resources>
            <resource>
                <directory>src/main/resources</directory>
                <filtering>true</filtering>
            </resource>
            <resource>
                <directory>src/client</directory>
                <targetPath>client</targetPath>
                <filtering>false</filtering>
            </resource>
        </resources>
        <testResources>
            <testResource>
                <directory>src/test/resources</directory>
            </testResource>
            <testResource>
                <!-- Shell scripts to start up OTP, need to be filtered to insert the JAR file name. -->
                <!-- These are treated as testResources rather than resources to keep them out of the JAR. -->
                <!-- The staging repo will reject a JAR containing them as they use traversal paths (../..). -->
                <directory>src/scripts</directory>
                <filtering>true</filtering>
                <!-- Copy the scripts up into the root of the repo, not /target/classes -->
                <targetPath>../..</targetPath>
            </testResource>
        </testResources>
        <pluginManagement>
            <plugins>
                <!-- m2eclipse lifecycle mapping configuration. This controls which Maven build goals should
                be performed during incremental builds within the Eclipse IDE. There are sensible defaults
                for most plugins, but some others require manual configuration with <action><ignore /> or
                <action><execute /> filters. This section only affects incremental builds within Eclipse,
                not command-line Maven builds. That's why it's a pluginManagement without an accompanying plugin. -->
                <plugin>
                    <groupId>org.eclipse.m2e</groupId>
                    <artifactId>lifecycle-mapping</artifactId>
                    <version>1.0.0</version>
                    <configuration>
                        <lifecycleMappingMetadata>
                            <pluginExecutions>
                                <pluginExecution>
                                    <pluginExecutionFilter>
                                        <groupId>org.apache.maven.plugins</groupId>
                                        <artifactId>maven-dependency-plugin</artifactId>
                                        <versionRange>[1.0,)</versionRange>
                                        <goals>
                                            <goal>copy-dependencies</goal>
                                        </goals>
                                    </pluginExecutionFilter>
                                    <action>
                                        <ignore />
                                    </action>
                                </pluginExecution>
                                <pluginExecution>
                                    <pluginExecutionFilter>
                                        <groupId>pl.project13.maven</groupId>
                                        <artifactId>git-commit-id-plugin</artifactId>
                                        <versionRange>[1.0,)</versionRange>
                                        <goals>
                                            <goal>revision</goal>
                                        </goals>
                                    </pluginExecutionFilter>
                                    <action>
                                        <execute />
                                    </action>
                                </pluginExecution>
                            </pluginExecutions>
                        </lifecycleMappingMetadata>
                    </configuration>
                </plugin>
            </plugins>
        </pluginManagement>

        <plugins>
            <plugin>
                <groupId>org.apache.maven.plugins</groupId>
                <artifactId>maven-compiler-plugin</artifactId>
                <version>3.1</version>
                <configuration>
                    <!-- Target Java versions -->
                    <source>1.8</source>
                    <target>1.8</target>
                </configuration>
            </plugin>
            <plugin>
                <!-- Recommended way to deploy to OSSRH , which allows deferred manual release to Central. -->
                <groupId>org.sonatype.plugins</groupId>
                <artifactId>nexus-staging-maven-plugin</artifactId>
                <version>1.6.7</version>
                <extensions>true</extensions>
                <configuration>
                    <serverId>ossrh</serverId>
                    <nexusUrl>https://oss.sonatype.org/</nexusUrl>
                    <autoReleaseAfterClose>true</autoReleaseAfterClose>
                </configuration>
            </plugin>
            <plugin>
                <groupId>com.webcohesion.enunciate</groupId>
                <artifactId>enunciate-maven-plugin</artifactId>
<<<<<<< HEAD
                <version>2.12.1</version>
=======
                <version>2.11.1</version>
>>>>>>> ca79a24c
                <executions>
                    <execution>
                        <!-- override default binding to process-sources phase (enunciate generates web services). -->
                        <phase>site</phase>
                        <goals>
                            <goal>docs</goal>
                        </goals>
                    </execution>
                </executions>
                <configuration>
                    <docsDir>${project.build.directory}/site/enunciate</docsDir>
                </configuration>
            </plugin>
            <plugin>
                <!-- This plugin must be configured both here (for attach-javadoc during release)
                and in "reports" (for site generation), preferably with identical version numbers. -->
                <groupId>org.apache.maven.plugins</groupId>
                <artifactId>maven-javadoc-plugin</artifactId>
                <version>2.10.3</version>
                <configuration>
                    <!-- Turn off Java 8 strict Javadoc checking -->
                    <additionalparam>-Xdoclint:none</additionalparam>
                </configuration>
                <executions>
                    <!-- Compress Javadoc into JAR and include that JAR when deploying. -->
                    <execution>
                        <id>attach-javadocs</id>
                        <goals>
                            <goal>jar</goal>
                        </goals>
                    </execution>
                </executions>
            </plugin>
            <plugin>
                <groupId>org.apache.maven.plugins</groupId>
                <artifactId>maven-source-plugin</artifactId>
<<<<<<< HEAD
                <version>3.2.0</version>
=======
                <version>3.0.1</version>
>>>>>>> ca79a24c
                <executions>
                    <execution>
                        <id>attach-sources</id>
                        <goals>
                            <goal>jar-no-fork</goal>
                        </goals>
                    </execution>
                </executions>
            </plugin>
            <plugin>
                <groupId>org.apache.maven.plugins</groupId>
                <artifactId>maven-gpg-plugin</artifactId>
                <version>1.5</version>
                <executions>
                    <execution>
                        <id>sign-artifacts</id>
                        <!-- We sign in the verify phase, which means it will happen for install and deploy but not package. -->
                        <phase>verify</phase>
                        <goals>
                            <goal>sign</goal>
                        </goals>
                    </execution>
                </executions>
            </plugin>
            <plugin>
                <groupId>org.apache.maven.plugins</groupId>
                <artifactId>maven-surefire-plugin</artifactId>
                <version>2.21.0</version>
                <configuration>
                    <argLine>-Xmx2G</argLine>
                    <argLine>-Dfile.encoding=UTF-8</argLine>
                    <!-- Jenkins needs XML test reports to determine whether the build is stable. -->
                    <disableXmlReport>false</disableXmlReport>
                </configuration>
            </plugin>
            <plugin>
                <!-- Get current Git commit information for use in MavenVersion class.
                  Commit information is stored in Maven variables, which are then substituted
                  into the properties file. The plugin has a mode to generate a git.properties file,
                  but we need the Maven project version as well, so we perform substitution. -->
                <groupId>pl.project13.maven</groupId>
                <artifactId>git-commit-id-plugin</artifactId>
                <version>2.1.15</version>
                <executions>
                    <execution>
                        <goals>
                            <goal>revision</goal>
                        </goals>
                    </execution>
                </executions>
                <configuration>
                    <verbose>false</verbose>
                    <dotGitDirectory>${project.basedir}.git</dotGitDirectory>
                    <failOnNoGitDirectory>false</failOnNoGitDirectory>
                    <failOnUnableToExtractRepoInfo>false</failOnUnableToExtractRepoInfo>
                </configuration>
            </plugin>

            <!-- There used to be a dependency-plugin:copy-dependencies plugin entry
              here, but the shade-plugin will explode the dependencies even if they aren't
              manually copied in. -->

            <plugin>
                <!-- We want to create a standalone jar that can be run on the command
                  line. Java does not really allow this - you cannot place jars inside of jars.
                  You must either provide all the dependency jars to the user (usually lib/
                  under the directory containing the runnable jar) or explode all the jars
                  and repackage them into a single jar. The problem is that while class files
                  are nicely organized into the package namespace and should not collide, the
                  META-INF directories of the jars will collide. Maven's standard assembly
                  plugin does not account for this and will just clobber metadata. This then
                  causes runtime errors, particularly with Spring. Instead, we use the shade
                  plugin which has transformers that will for example append files of the same
                  name rather than overwrite them in the combined JAR. NB: Don't use a version
                  of the shade plugin older than 1.3.2, as it fixed MSHADE-76 (files not merged
                  properly if some input files are missing a terminating newline) -->
                <groupId>org.apache.maven.plugins</groupId>
                <artifactId>maven-shade-plugin</artifactId>
                <version>2.2</version>
                <executions>
                    <execution>
                        <phase>package</phase>
                        <goals>
                            <goal>shade</goal>
                        </goals>
                        <configuration>
                            <filters>
                                <filter>
                                    <!-- exclude signatures from merged JAR to avoid invalid signature messages -->
                                    <artifact>*:*</artifact>
                                    <excludes>
                                        <exclude>META-INF/*.SF</exclude>
                                        <exclude>META-INF/*.DSA</exclude>
                                        <exclude>META-INF/*.RSA</exclude>
                                    </excludes>
                                </filter>
                            </filters>
                            <!-- The shaded JAR will not be the main artifact for the project, it will be attached
                              for deployment in the way source and docs are. -->
                            <shadedArtifactAttached>true</shadedArtifactAttached>
                            <shadedClassifierName>shaded</shadedClassifierName>
                            <!-- MinimizeJar removes unused classes, (classes not imported explicitly by name).
                              We have eliminated most Jersey auto-scanning, but there is still some need for include
                              filters to force-include classes that are dynamically loaded by name/auto-scanned. -->
                            <!-- This roughly halves the size of the OTP JAR, bringing it down to around 20 MB.
                              <minimizeJar>true</minimizeJar>
                              <filters> <filter> <artifact>com.sun.jersey:*</artifact> <includes> <include>**</include>
                              </includes> </filter> <filter> <artifact>org.opentripplanner:*</artifact>
                              <includes> <include>**</include> </includes> </filter> </filters> -->
                            <transformers>
                                <transformer implementation="org.apache.maven.plugins.shade.resource.ServicesResourceTransformer" />
                                <transformer implementation="org.apache.maven.plugins.shade.resource.ManifestResourceTransformer">
                                    <manifestEntries>
                                        <Main-Class>org.opentripplanner.standalone.OTPMain</Main-Class>
                                        <!-- The ImageIO lines allow some image reader plugins to work
                                             https://stackoverflow.com/questions/7051603/jai-vendorname-null#18495658 -->
                                        <Specification-Title>Java Advanced Imaging Image I/O
                                            Tools
                                        </Specification-Title>
                                        <Specification-Version>1.1</Specification-Version>
                                        <Specification-Vendor>Sun Microsystems, Inc.</Specification-Vendor>
                                        <Implementation-Title>com.sun.media.imageio</Implementation-Title>
                                        <Implementation-Version>1.1</Implementation-Version>
                                        <Implementation-Vendor>Sun Microsystems, Inc.</Implementation-Vendor>
                                        <Extension-Name>com.sun.media.imageio</Extension-Name>
                                    </manifestEntries>
                                </transformer>
                            </transformers>
                        </configuration>
                    </execution>
                </executions>
            </plugin>
        </plugins>
    </build>

    <reporting>
        <!--
        Reporting plugin versions cannot be managed with entries in <build><plugins><pluginmanagement>
        but would need a separate <reporting><plugins><pluginmanagement> section.
        -->
        <plugins>
            <plugin>
                <groupId>org.apache.maven.plugins</groupId>
                <artifactId>maven-project-info-reports-plugin</artifactId>
                <version>2.7</version>
                <reportSets>
                    <reportSet>
                        <reports>
                            <!-- empty: disable project-info reports -->
                        </reports>
                    </reportSet>
                </reportSets>
            </plugin>
            <plugin>
                <!-- This plugin must be configured both here (for site generation) and in "build"
                (for attach-javadoc during release), preferably with identical version numbers. -->
                <groupId>org.apache.maven.plugins</groupId>
                <artifactId>maven-javadoc-plugin</artifactId>
                <version>2.10.3</version>
                <configuration>
                    <!-- Turn off Java 8 strict Javadoc checking -->
                    <additionalparam>-Xdoclint:none</additionalparam>
                </configuration>
                <reportSets>
                    <reportSet>
                        <reports>
                            <!-- enable only aggregate-level javadoc generation -->
                            <report>aggregate</report>
                        </reports>
                    </reportSet>
                </reportSets>
            </plugin>
        </plugins>
    </reporting>

    <repositories>
        <!-- Hack to force maven to check central first. Maven central is inherited from the superpom,
          but ends up at the end of the list. Though most of the time the artifact is in central,
          Maven tries to download from every other repository and fails before checking central.
          Do not change the id from central2 to central, otherwise the entry will be ignored. -->
        <repository>
            <id>central2</id>
            <name>check central first to avoid a lot of not found warnings</name>
            <url>https://repo1.maven.org/maven2</url>
        </repository>
        <repository>
            <id>osgeo</id>
            <name>Open Source Geospatial Foundation Repository</name>
            <url>https://download.osgeo.org/webdav/geotools/</url>
        </repository>
        <repository>
            <id>axis</id>
            <name>axis</name>
            <url>https://people.apache.org/repo/m1-ibiblio-rsync-repository/org.apache.axis2/</url>
        </repository>
        <repository>
          <id>sonatype-oss</id>
          <name>Sonatype OSS</name>
          <url>https://oss.sonatype.org/content/repositories/snapshots/</url>
        </repository>
        <repository>
            <id>conveyal</id>
            <name>Conveyal Maven Repository</name>
            <url>https://maven.conveyal.com/</url>
        </repository>
        <repository>
            <id>onebusaway-releases</id>
            <name>Onebusaway Releases Repo</name>
            <url>http://nexus.onebusaway.org/content/repositories/releases/</url>
        </repository>
    </repositories>

    <dependencies>
        <!-- Logging library, implements slf4j logging API -->
        <dependency>
            <groupId>ch.qos.logback</groupId>
            <artifactId>logback-classic</artifactId>
            <version>1.0.13</version>
        </dependency>
        <!-- Jersey uses java.util logging, redirect it to slf4j API (we use the Logback implementation) -->
        <dependency>
            <groupId>org.slf4j</groupId>
            <artifactId>jul-to-slf4j</artifactId>
            <version>1.7.6</version>
        </dependency>
        <!-- GEOTOOLS AND JTS TOPOLOGY: geometry, rasters and projections. -->
        <!-- GEOTOOLS includes JTS as a transitive dependency. -->
        <dependency>
            <groupId>org.geotools</groupId>
            <artifactId>gt-geojson</artifactId>
            <version>${geotools.version}</version>
        </dependency>
        <dependency>
            <groupId>org.geotools</groupId>
            <artifactId>gt-referencing</artifactId>
            <version>${geotools.version}</version>
        </dependency>
        <dependency>
            <groupId>org.geotools</groupId>
            <artifactId>gt-referencing3D</artifactId>
            <version>${geotools.version}</version>
        </dependency>
        <dependency>
            <groupId>org.geotools</groupId>
            <artifactId>gt-coverage</artifactId>
            <version>${geotools.version}</version>
        </dependency>
        <dependency>
            <groupId>org.geotools</groupId>
            <artifactId>gt-arcgrid</artifactId>
            <version>${geotools.version}</version>
        </dependency>
        <dependency>
            <groupId>org.geotools</groupId>
            <artifactId>gt-shapefile</artifactId>
            <version>${geotools.version}</version>
        </dependency>
        <dependency>
            <groupId>org.geotools</groupId>
            <artifactId>gt-geotiff</artifactId>
            <version>${geotools.version}</version>
        </dependency>
        <dependency>
            <groupId>org.geotools</groupId>
            <artifactId>gt-opengis</artifactId>
            <version>${geotools.version}</version>
        </dependency>
        <dependency>
            <groupId>org.geotools</groupId>
            <artifactId>gt-wfs</artifactId>
            <version>${geotools.wfs.version}</version>
        </dependency>
        <!-- provides EPSG database for projections (shapefile loading) -->
        <dependency>
            <groupId>org.geotools</groupId>
            <artifactId>gt-epsg-hsql</artifactId>
            <version>${geotools.version}</version>
        </dependency>

        <!-- TODO: this should be replaced by Jackson serialization -->
        <dependency>
            <groupId>de.grundid.opendatalab</groupId>
            <artifactId>geojson-jackson</artifactId>
            <version>1.2</version>
            <!-- We explicitly exclude jackson-core/databind as we use a more recent
                 version than the one geojson-jackson depends on, and the two seems to
                 be somehow incompatible. -->
            <exclusions>
                <exclusion>
                    <groupId>com.fasterxml.jackson.core</groupId>
                    <artifactId>jackson-core</artifactId>
                </exclusion>
                <exclusion>
                    <groupId>com.fasterxml.jackson.core</groupId>
                    <artifactId>jackson-databind</artifactId>
                </exclusion>
            </exclusions>
        </dependency>

        <!-- TESTING -->
        <dependency>
            <groupId>junit</groupId>
            <artifactId>junit</artifactId>
            <version>4.12</version>
            <scope>test</scope>
        </dependency>
        <dependency>
            <groupId>org.mockito</groupId>
            <artifactId>mockito-all</artifactId>
            <version>1.10.19</version>
            <scope>test</scope>
        </dependency>
<<<<<<< HEAD
        <!-- wiremock is used to mock http requests -->
        <dependency>
            <groupId>com.github.tomakehurst</groupId>
            <artifactId>wiremock-standalone</artifactId>
            <version>2.14.0</version>
            <scope>test</scope>
        </dependency>

=======
        <!-- Provides some shared serializers for Kryo. Introduces transitive dependencies on Guava, Trove, and Kryo. -->
        <!-- Also provides classes for testing that a round trip through serialization reproduces the same network. -->
        <dependency>
            <groupId>com.conveyal</groupId>
            <artifactId>kryo-tools</artifactId>
            <version>1.2.0</version>
        </dependency>
>>>>>>> ca79a24c
        <!-- Jersey annontation-driven REST web services (JAX-RS implementation) -->
        <dependency>
            <groupId>org.glassfish.jersey.core</groupId>
            <artifactId>jersey-server</artifactId>
            <version>${jersey.version}</version>
        </dependency>
        <dependency>
            <groupId>org.glassfish.jersey.media</groupId>
            <artifactId>jersey-media-multipart</artifactId>
            <version>${jersey.version}</version>
        </dependency>
        <!-- Deploy Jersey apps in stand-alone Grizzly server instead of a servlet container. -->
        <dependency>
            <groupId>org.glassfish.jersey.containers</groupId>
            <artifactId>jersey-container-grizzly2-http</artifactId>
            <version>${jersey.version}</version>
        </dependency>

        <!-- Jackson modules. -->
        <dependency>
           <groupId>com.fasterxml.jackson.core</groupId>
           <artifactId>jackson-core</artifactId>
            <version>${jackson.version}</version>
        </dependency>
        <dependency>
           <groupId>com.fasterxml.jackson.core</groupId>
           <artifactId>jackson-databind</artifactId>
            <version>${jackson.version}</version>
        </dependency>
        <!-- Jackson modules to serialize Jersey response objects to JSON. -->
        <dependency>
            <groupId>com.fasterxml.jackson.jaxrs</groupId>
            <artifactId>jackson-jaxrs-json-provider</artifactId>
            <version>${jackson.version}</version>
        </dependency>
        <!-- Jackson modules to serialize Jersey response objects to XML. -->
        <dependency>
            <groupId>com.fasterxml.jackson.jaxrs</groupId>
            <artifactId>jackson-jaxrs-xml-provider</artifactId>
            <version>${jackson.version}</version>
        </dependency>

        <!-- Asynchronous Websocket-capable client, for message-driven incremental GTFS-RT -->
        <!-- AsyncHttpClient Websockets need a newer version of Grizzly than Jersey does. -->
        <dependency>
            <groupId>com.ning</groupId>
            <artifactId>async-http-client</artifactId>
            <version>1.8.12</version>
        </dependency>

        <!-- OTHER DEPENDENCIES -->
        <dependency>
            <groupId>javax.servlet</groupId>
            <artifactId>servlet-api</artifactId>
            <version>2.5</version>
            <scope>provided</scope> <!-- this dependency is provided by the servlet container -->
        </dependency>
        <dependency>
            <groupId>javax.annotation</groupId>
            <artifactId>jsr250-api</artifactId>
            <version>1.0</version>
        </dependency>
        <dependency>
            <groupId>javax.inject</groupId>
            <artifactId>javax.inject</artifactId>
            <version>1</version>
        </dependency>
        <!-- OBA GTFS loader -->
        <dependency>
            <groupId>org.onebusaway</groupId>
            <artifactId>onebusaway-gtfs</artifactId>
            <version>1.3.41</version>
        </dependency>
        <!-- Processing is used for the debug GUI (though we could probably use just Java2D) -->
        <dependency>
            <groupId>org.processing</groupId>
            <artifactId>core</artifactId>
            <version>1.0.7</version>
        </dependency>
        <!-- Google Protocol Buffers compact binary serialization format -->
        <dependency>
            <groupId>com.google.protobuf</groupId>
            <artifactId>protobuf-java</artifactId>
            <version>2.6.1</version>
            <type>jar</type>
            <scope>compile</scope>
        </dependency>
        <!-- Joda Time is a widely used replacement for flaky Java time classes. -->
        <dependency>
            <groupId>joda-time</groupId>
            <artifactId>joda-time</artifactId>
            <version>2.1</version>
        </dependency>
        <!-- PNGJ is used for making Analyst TimeGrids-->
        <dependency>
            <groupId>ar.com.hjg</groupId>
            <artifactId>pngj</artifactId>
            <version>2.0.1</version>
        </dependency>
        <!-- FlexJSON deserializes JSON in Nominatim/Yahoo/Google geocoder modules. -->
        <!-- Could be done with Jackson JSON trees. -->
        <dependency>
            <groupId>net.sf.flexjson</groupId>
            <artifactId>flexjson</artifactId>
            <version>2.0</version>
        </dependency>
        <!-- Apache Axis: Used in NEDDownloader to fetch elevation tiles. -->
        <dependency>
            <groupId>org.apache.axis</groupId>
            <artifactId>axis</artifactId>
            <version>1.4</version>
        </dependency>
        <!-- Apache Axis: Used in NEDDownloader to fetch elevation tiles. -->
        <dependency>
            <groupId>org.apache.axis</groupId>
            <artifactId>axis-jaxrpc</artifactId>
            <version>1.4</version>
        </dependency>
        <dependency>
            <groupId>org.apache.commons</groupId>
            <artifactId>commons-compress</artifactId>
            <version>1.18</version>
        </dependency>
        <dependency>
            <groupId>commons-discovery</groupId>
            <artifactId>commons-discovery</artifactId>
            <version>0.4</version>
        </dependency>
        <!-- Used in DegreeGridNEDTileSource to fetch tiles from Amazon S3 -->
        <dependency>
            <groupId>net.java.dev.jets3t</groupId>
            <artifactId>jets3t</artifactId>
            <version>0.8.1</version>
        </dependency>
        <!-- OpenStreetMap protobuf (PBF) definitions -->
        <dependency>
            <groupId>crosby.binary</groupId>
            <artifactId>osmpbf</artifactId>
            <version>1.3.4-SNAPSHOT</version>
        </dependency>
        <!-- Command line parameter parsing -->
        <dependency>
            <groupId>com.beust</groupId>
            <artifactId>jcommander</artifactId>
            <version>1.30</version>
        </dependency>
        <!-- CSV parser -->
        <dependency>
            <groupId>net.sourceforge.javacsv</groupId>
            <artifactId>javacsv</artifactId>
            <version>2.0</version>
        </dependency>
        <dependency>
            <groupId>org.apache.httpcomponents</groupId>
            <artifactId>httpclient</artifactId>
            <version>4.5.5</version>
        </dependency>
        <dependency>
          <groupId>commons-codec</groupId>
          <artifactId>commons-codec</artifactId>
          <version>1.11</version>
        </dependency>
        <dependency>
            <groupId>org.apache.commons</groupId>
            <artifactId>commons-math3</artifactId>
            <version>3.6.1</version>
        </dependency>

        <!-- Lucene for sophisticated text search -->
        <dependency>
            <groupId>org.apache.lucene</groupId>
            <artifactId>lucene-core</artifactId>
            <version>4.7.1</version>
        </dependency>
        <dependency>
            <groupId>org.apache.lucene</groupId>
            <artifactId>lucene-queries</artifactId>
            <version>4.7.1</version>
        </dependency>
        <dependency>
            <groupId>org.apache.lucene</groupId>
            <artifactId>lucene-analyzers-common</artifactId>
            <version>4.7.1</version>
        </dependency>
        <dependency>
            <groupId>org.apache.lucene</groupId>
            <artifactId>lucene-queryparser</artifactId>
            <version>4.7.1</version>
        </dependency>
        <dependency>
            <groupId>com.graphql-java</groupId>
            <artifactId>graphql-java</artifactId>
            <version>2.2.0</version>
        </dependency>
        <!-- Provides annotations like XmlElement indicating how classes should be serialized -->
        <dependency>
            <groupId>javax.xml.bind</groupId>
            <artifactId>jaxb-api</artifactId>
            <version>2.3.1</version>
        </dependency>
        <!-- Support for OTP scripting -->
        <dependency>
            <groupId>bsf</groupId>
            <artifactId>bsf</artifactId>
            <version>2.4.0</version>
        </dependency>
    </dependencies>
</project><|MERGE_RESOLUTION|>--- conflicted
+++ resolved
@@ -194,11 +194,7 @@
             <plugin>
                 <groupId>com.webcohesion.enunciate</groupId>
                 <artifactId>enunciate-maven-plugin</artifactId>
-<<<<<<< HEAD
                 <version>2.12.1</version>
-=======
-                <version>2.11.1</version>
->>>>>>> ca79a24c
                 <executions>
                     <execution>
                         <!-- override default binding to process-sources phase (enunciate generates web services). -->
@@ -235,11 +231,7 @@
             <plugin>
                 <groupId>org.apache.maven.plugins</groupId>
                 <artifactId>maven-source-plugin</artifactId>
-<<<<<<< HEAD
                 <version>3.2.0</version>
-=======
-                <version>3.0.1</version>
->>>>>>> ca79a24c
                 <executions>
                     <execution>
                         <id>attach-sources</id>
@@ -552,7 +544,6 @@
             <version>1.10.19</version>
             <scope>test</scope>
         </dependency>
-<<<<<<< HEAD
         <!-- wiremock is used to mock http requests -->
         <dependency>
             <groupId>com.github.tomakehurst</groupId>
@@ -560,8 +551,6 @@
             <version>2.14.0</version>
             <scope>test</scope>
         </dependency>
-
-=======
         <!-- Provides some shared serializers for Kryo. Introduces transitive dependencies on Guava, Trove, and Kryo. -->
         <!-- Also provides classes for testing that a round trip through serialization reproduces the same network. -->
         <dependency>
@@ -569,7 +558,6 @@
             <artifactId>kryo-tools</artifactId>
             <version>1.2.0</version>
         </dependency>
->>>>>>> ca79a24c
         <!-- Jersey annontation-driven REST web services (JAX-RS implementation) -->
         <dependency>
             <groupId>org.glassfish.jersey.core</groupId>
