<?xml version="1.0" encoding="UTF-8"?>
<project xmlns="http://maven.apache.org/POM/4.0.0" xmlns:xsi="http://www.w3.org/2001/XMLSchema-instance" xsi:schemaLocation="http://maven.apache.org/POM/4.0.0 http://maven.apache.org/maven-v4_0_0.xsd">
    <modelVersion>4.0.0</modelVersion>

    <name>OpenTripPlanner</name>
    <description>The OpenTripPlanner multimodal journey planning system</description>
    <url>http://opentripplanner.org</url>

    <groupId>org.opentripplanner</groupId>
    <artifactId>otp</artifactId>
    <version>1.5.0-SNAPSHOT</version>
    <packaging>jar</packaging>

    <licenses>
        <license>
            <name>GNU Lesser General Public License</name>
            <url>https://www.gnu.org/licenses/lgpl-3.0.txt</url>
        </license>
    </licenses>

    <!-- Developer entries are provided only for Steering Committee members.
       For other contributors, see https://github.com/opentripplanner/OpenTripPlanner/graphs/contributors -->
    <developers>
        <developer>
            <name>Andrew Byrd</name>
            <email>andrew@fastmail.net</email>
            <organization>Conveyal</organization>
            <organizationUrl>http://conveyal.com/</organizationUrl>
        </developer>
        <developer>
            <name>David Emory</name>
            <email>david.emory@gmail.com</email>
            <organization>Conveyal</organization>
            <organizationUrl>http://conveyal.com/</organizationUrl>
        </developer>
        <developer>
            <name>Matt Conway</name>
            <email>matt@indicatrix.org</email>
            <organization>Conveyal</organization>
            <organizationUrl>http://conveyal.com/</organizationUrl>
        </developer>
        <developer>
            <name>David Novalis Turner</name>
            <email>novalis@novalis.org</email>
            <organization>Ex-OpenPlans</organization>
            <organizationUrl>http://openplans.org/</organizationUrl>
        </developer>
        <developer>
            <name>Laurent Grégoire</name>
            <email>laurent.gregoire@protonmail.ch</email>
            <organization>Mecatran</organization>
            <organizationUrl>http://www.mecatran.com/</organizationUrl>
        </developer>
        <developer>
            <name>Frank Purcell</name>
            <email>fxpurcell@gmail.com</email>
            <organization>Portland TriMet</organization>
            <organizationUrl>https://trimet.org/</organizationUrl>
        </developer>
        <developer>
            <name>Tuukka Hastrup</name>
            <email>tuukka.hastrup@hsl.fi</email>
            <organization>Helsingin Seudun Liikenne</organization>
            <organizationUrl>https://www.hsl.fi/</organizationUrl>
        </developer>
        <developer>
            <name>Jasper Hartong</name>
            <email>jasper@calendar42.com</email>
            <organization>Calendar42</organization>
            <organizationUrl>http://site.calendar42.com/</organizationUrl>
        </developer>
    </developers>

    <scm>
        <connection>scm:git:http://github.com/opentripplanner/OpenTripPlanner.git</connection>
        <developerConnection>scm:git:ssh://git@github.com/opentripplanner/OpenTripPlanner.git</developerConnection>
        <url>http://github.com/opentripplanner/OpenTripPlanner</url>
    </scm>

    <properties>
        <geotools.version>20.1</geotools.version>
        <geotools.wfs.version>16.5</geotools.wfs.version>
        <jackson.version>2.9.7</jackson.version>
        <jersey.version>2.18</jersey.version>
        <project.build.sourceEncoding>UTF-8</project.build.sourceEncoding>
    </properties>

    <distributionManagement>
        <!-- We are using Sonatype Nexus Staging instead of Maven Release plugin.
             Only a snapshot repo should be configured. Releases are done from that snapshot staging repo. -->
        <snapshotRepository>
            <id>ossrh</id>
            <url>https://oss.sonatype.org/content/repositories/snapshots</url>
        </snapshotRepository>
    </distributionManagement>

    <build>
        <!-- Filtering will perform substitution on maven-version.properties, see git commit id plugin below. -->
        <resources>
            <resource>
                <directory>src/main/resources</directory>
                <filtering>true</filtering>
            </resource>
            <resource>
                <directory>src/client</directory>
                <targetPath>client</targetPath>
                <filtering>false</filtering>
            </resource>
        </resources>
        <testResources>
            <testResource>
                <directory>src/test/resources</directory>
            </testResource>
            <testResource>
                <!-- Shell scripts to start up OTP, need to be filtered to insert the JAR file name. -->
                <!-- These are treated as testResources rather than resources to keep them out of the JAR. -->
                <!-- The staging repo will reject a JAR containing them as they use traversal paths (../..). -->
                <directory>src/scripts</directory>
                <filtering>true</filtering>
                <!-- Copy the scripts up into the root of the repo, not /target/classes -->
                <targetPath>../..</targetPath>
            </testResource>
        </testResources>
        <pluginManagement>
            <plugins>
                <!-- m2eclipse lifecycle mapping configuration. This controls which Maven build goals should
                be performed during incremental builds within the Eclipse IDE. There are sensible defaults
                for most plugins, but some others require manual configuration with <action><ignore /> or
                <action><execute /> filters. This section only affects incremental builds within Eclipse,
                not command-line Maven builds. That's why it's a pluginManagement without an accompanying plugin. -->
                <plugin>
                    <groupId>org.eclipse.m2e</groupId>
                    <artifactId>lifecycle-mapping</artifactId>
                    <version>1.0.0</version>
                    <configuration>
                        <lifecycleMappingMetadata>
                            <pluginExecutions>
                                <pluginExecution>
                                    <pluginExecutionFilter>
                                        <groupId>org.apache.maven.plugins</groupId>
                                        <artifactId>maven-dependency-plugin</artifactId>
                                        <versionRange>[1.0,)</versionRange>
                                        <goals>
                                            <goal>copy-dependencies</goal>
                                        </goals>
                                    </pluginExecutionFilter>
                                    <action>
                                        <ignore />
                                    </action>
                                </pluginExecution>
                                <pluginExecution>
                                    <pluginExecutionFilter>
                                        <groupId>pl.project13.maven</groupId>
                                        <artifactId>git-commit-id-plugin</artifactId>
                                        <versionRange>[1.0,)</versionRange>
                                        <goals>
                                            <goal>revision</goal>
                                        </goals>
                                    </pluginExecutionFilter>
                                    <action>
                                        <execute />
                                    </action>
                                </pluginExecution>
                            </pluginExecutions>
                        </lifecycleMappingMetadata>
                    </configuration>
                </plugin>
            </plugins>
        </pluginManagement>

        <plugins>
            <plugin>
                <groupId>org.apache.maven.plugins</groupId>
                <artifactId>maven-compiler-plugin</artifactId>
                <version>3.1</version>
                <configuration>
                    <!-- Target Java versions -->
                    <source>1.8</source>
                    <target>1.8</target>
                </configuration>
            </plugin>
            <plugin>
                <!-- Recommended way to deploy to OSSRH , which allows deferred manual release to Central. -->
                <groupId>org.sonatype.plugins</groupId>
                <artifactId>nexus-staging-maven-plugin</artifactId>
                <version>1.6.7</version>
                <extensions>true</extensions>
                <configuration>
                    <serverId>ossrh</serverId>
                    <nexusUrl>https://oss.sonatype.org/</nexusUrl>
                    <autoReleaseAfterClose>true</autoReleaseAfterClose>
                </configuration>
            </plugin>
            <plugin>
                <groupId>com.webcohesion.enunciate</groupId>
                <artifactId>enunciate-maven-plugin</artifactId>
<<<<<<< HEAD
                <version>2.12.1</version>
=======
                <version>2.11.1</version>
>>>>>>> ca79a24c
                <executions>
                    <execution>
                        <!-- override default binding to process-sources phase (enunciate generates web services). -->
                        <phase>site</phase>
                        <goals>
                            <goal>docs</goal>
                        </goals>
                    </execution>
                </executions>
                <configuration>
                    <docsDir>${project.build.directory}/site/enunciate</docsDir>
                </configuration>
            </plugin>
            <plugin>
                <!-- This plugin must be configured both here (for attach-javadoc during release)
                and in "reports" (for site generation), preferably with identical version numbers. -->
                <groupId>org.apache.maven.plugins</groupId>
                <artifactId>maven-javadoc-plugin</artifactId>
                <version>2.10.3</version>
                <configuration>
                    <!-- Turn off Java 8 strict Javadoc checking -->
                    <additionalparam>-Xdoclint:none</additionalparam>
                </configuration>
                <executions>
                    <!-- Compress Javadoc into JAR and include that JAR when deploying. -->
                    <execution>
                        <id>attach-javadocs</id>
                        <goals>
                            <goal>jar</goal>
                        </goals>
                    </execution>
                </executions>
            </plugin>
            <plugin>
                <groupId>org.apache.maven.plugins</groupId>
                <artifactId>maven-source-plugin</artifactId>
<<<<<<< HEAD
                <version>3.2.0</version>
=======
                <version>3.0.1</version>
>>>>>>> ca79a24c
                <executions>
                    <execution>
                        <id>attach-sources</id>
                        <goals>
                            <goal>jar-no-fork</goal>
                        </goals>
                    </execution>
                </executions>
            </plugin>
            <plugin>
                <groupId>org.apache.maven.plugins</groupId>
                <artifactId>maven-gpg-plugin</artifactId>
                <version>1.5</version>
                <executions>
                    <execution>
                        <id>sign-artifacts</id>
                        <!-- We sign in the verify phase, which means it will happen for install and deploy but not package. -->
                        <phase>verify</phase>
                        <goals>
                            <goal>sign</goal>
                        </goals>
                    </execution>
                </executions>
            </plugin>
            <plugin>
                <groupId>org.apache.maven.plugins</groupId>
                <artifactId>maven-surefire-plugin</artifactId>
                <version>2.21.0</version>
                <configuration>
                    <argLine>-Xmx2G</argLine>
                    <argLine>-Dfile.encoding=UTF-8</argLine>
                    <!-- Jenkins needs XML test reports to determine whether the build is stable. -->
                    <disableXmlReport>false</disableXmlReport>
                </configuration>
            </plugin>
            <plugin>
                <!-- Get current Git commit information for use in MavenVersion class.
                  Commit information is stored in Maven variables, which are then substituted
                  into the properties file. The plugin has a mode to generate a git.properties file,
                  but we need the Maven project version as well, so we perform substitution. -->
                <groupId>pl.project13.maven</groupId>
                <artifactId>git-commit-id-plugin</artifactId>
                <version>2.1.15</version>
                <executions>
                    <execution>
                        <goals>
                            <goal>revision</goal>
                        </goals>
                    </execution>
                </executions>
                <configuration>
                    <verbose>false</verbose>
                    <dotGitDirectory>${project.basedir}.git</dotGitDirectory>
                    <failOnNoGitDirectory>false</failOnNoGitDirectory>
                    <failOnUnableToExtractRepoInfo>false</failOnUnableToExtractRepoInfo>
                </configuration>
            </plugin>

            <!-- There used to be a dependency-plugin:copy-dependencies plugin entry
              here, but the shade-plugin will explode the dependencies even if they aren't
              manually copied in. -->

            <plugin>
                <!-- We want to create a standalone jar that can be run on the command
                  line. Java does not really allow this - you cannot place jars inside of jars.
                  You must either provide all the dependency jars to the user (usually lib/
                  under the directory containing the runnable jar) or explode all the jars
                  and repackage them into a single jar. The problem is that while class files
                  are nicely organized into the package namespace and should not collide, the
                  META-INF directories of the jars will collide. Maven's standard assembly
                  plugin does not account for this and will just clobber metadata. This then
                  causes runtime errors, particularly with Spring. Instead, we use the shade
                  plugin which has transformers that will for example append files of the same
                  name rather than overwrite them in the combined JAR. NB: Don't use a version
                  of the shade plugin older than 1.3.2, as it fixed MSHADE-76 (files not merged
                  properly if some input files are missing a terminating newline) -->
                <groupId>org.apache.maven.plugins</groupId>
                <artifactId>maven-shade-plugin</artifactId>
                <version>2.2</version>
                <executions>
                    <execution>
                        <phase>package</phase>
                        <goals>
                            <goal>shade</goal>
                        </goals>
                        <configuration>
                            <filters>
                                <filter>
                                    <!-- exclude signatures from merged JAR to avoid invalid signature messages -->
                                    <artifact>*:*</artifact>
                                    <excludes>
                                        <exclude>META-INF/*.SF</exclude>
                                        <exclude>META-INF/*.DSA</exclude>
                                        <exclude>META-INF/*.RSA</exclude>
                                    </excludes>
                                </filter>
                            </filters>
                            <!-- The shaded JAR will not be the main artifact for the project, it will be attached
                              for deployment in the way source and docs are. -->
                            <shadedArtifactAttached>true</shadedArtifactAttached>
                            <shadedClassifierName>shaded</shadedClassifierName>
                            <!-- MinimizeJar removes unused classes, (classes not imported explicitly by name).
                              We have eliminated most Jersey auto-scanning, but there is still some need for include
                              filters to force-include classes that are dynamically loaded by name/auto-scanned. -->
                            <!-- This roughly halves the size of the OTP JAR, bringing it down to around 20 MB.
                              <minimizeJar>true</minimizeJar>
                              <filters> <filter> <artifact>com.sun.jersey:*</artifact> <includes> <include>**</include>
                              </includes> </filter> <filter> <artifact>org.opentripplanner:*</artifact>
                              <includes> <include>**</include> </includes> </filter> </filters> -->
                            <transformers>
                                <transformer implementation="org.apache.maven.plugins.shade.resource.ServicesResourceTransformer" />
                                <transformer implementation="org.apache.maven.plugins.shade.resource.ManifestResourceTransformer">
                                    <manifestEntries>
                                        <Main-Class>org.opentripplanner.standalone.OTPMain</Main-Class>
                                        <!-- The ImageIO lines allow some image reader plugins to work
                                             https://stackoverflow.com/questions/7051603/jai-vendorname-null#18495658 -->
                                        <Specification-Title>Java Advanced Imaging Image I/O
                                            Tools
                                        </Specification-Title>
                                        <Specification-Version>1.1</Specification-Version>
                                        <Specification-Vendor>Sun Microsystems, Inc.</Specification-Vendor>
                                        <Implementation-Title>com.sun.media.imageio</Implementation-Title>
                                        <Implementation-Version>1.1</Implementation-Version>
                                        <Implementation-Vendor>Sun Microsystems, Inc.</Implementation-Vendor>
                                        <Extension-Name>com.sun.media.imageio</Extension-Name>
                                    </manifestEntries>
                                </transformer>
                            </transformers>
                        </configuration>
                    </execution>
                </executions>
            </plugin>
        </plugins>
    </build>

    <reporting>
        <!--
        Reporting plugin versions cannot be managed with entries in <build><plugins><pluginmanagement>
        but would need a separate <reporting><plugins><pluginmanagement> section.
        -->
        <plugins>
            <plugin>
                <groupId>org.apache.maven.plugins</groupId>
                <artifactId>maven-project-info-reports-plugin</artifactId>
                <version>2.7</version>
                <reportSets>
                    <reportSet>
                        <reports>
                            <!-- empty: disable project-info reports -->
                        </reports>
                    </reportSet>
                </reportSets>
            </plugin>
            <plugin>
                <!-- This plugin must be configured both here (for site generation) and in "build"
                (for attach-javadoc during release), preferably with identical version numbers. -->
                <groupId>org.apache.maven.plugins</groupId>
                <artifactId>maven-javadoc-plugin</artifactId>
                <version>2.10.3</version>
                <configuration>
                    <!-- Turn off Java 8 strict Javadoc checking -->
                    <additionalparam>-Xdoclint:none</additionalparam>
                </configuration>
                <reportSets>
                    <reportSet>
                        <reports>
                            <!-- enable only aggregate-level javadoc generation -->
                            <report>aggregate</report>
                        </reports>
                    </reportSet>
                </reportSets>
            </plugin>
        </plugins>
    </reporting>

    <repositories>
        <!-- Hack to force maven to check central first. Maven central is inherited from the superpom,
          but ends up at the end of the list. Though most of the time the artifact is in central,
          Maven tries to download from every other repository and fails before checking central.
          Do not change the id from central2 to central, otherwise the entry will be ignored. -->
        <repository>
            <id>central2</id>
            <name>check central first to avoid a lot of not found warnings</name>
            <url>https://repo1.maven.org/maven2</url>
        </repository>
        <repository>
            <id>osgeo</id>
            <name>Open Source Geospatial Foundation Repository</name>
            <url>https://download.osgeo.org/webdav/geotools/</url>
        </repository>
        <repository>
            <id>axis</id>
            <name>axis</name>
            <url>https://people.apache.org/repo/m1-ibiblio-rsync-repository/org.apache.axis2/</url>
        </repository>
        <repository>
          <id>sonatype-oss</id>
          <name>Sonatype OSS</name>
          <url>https://oss.sonatype.org/content/repositories/snapshots/</url>
        </repository>
        <repository>
            <id>conveyal</id>
            <name>Conveyal Maven Repository</name>
            <url>https://maven.conveyal.com/</url>
        </repository>
        <repository>
            <id>onebusaway-releases</id>
            <name>Onebusaway Releases Repo</name>
            <url>http://nexus.onebusaway.org/content/repositories/releases/</url>
        </repository>
    </repositories>

    <dependencies>
        <!-- Logging library, implements slf4j logging API -->
        <dependency>
            <groupId>ch.qos.logback</groupId>
            <artifactId>logback-classic</artifactId>
            <version>1.0.13</version>
        </dependency>
        <!-- Jersey uses java.util logging, redirect it to slf4j API (we use the Logback implementation) -->
        <dependency>
            <groupId>org.slf4j</groupId>
            <artifactId>jul-to-slf4j</artifactId>
            <version>1.7.6</version>
        </dependency>
        <!-- GEOTOOLS AND JTS TOPOLOGY: geometry, rasters and projections. -->
        <!-- GEOTOOLS includes JTS as a transitive dependency. -->
        <dependency>
            <groupId>org.geotools</groupId>
            <artifactId>gt-geojson</artifactId>
            <version>${geotools.version}</version>
        </dependency>
        <dependency>
            <groupId>org.geotools</groupId>
            <artifactId>gt-referencing</artifactId>
            <version>${geotools.version}</version>
        </dependency>
        <dependency>
            <groupId>org.geotools</groupId>
            <artifactId>gt-referencing3D</artifactId>
            <version>${geotools.version}</version>
        </dependency>
        <dependency>
            <groupId>org.geotools</groupId>
            <artifactId>gt-coverage</artifactId>
            <version>${geotools.version}</version>
        </dependency>
        <dependency>
            <groupId>org.geotools</groupId>
            <artifactId>gt-arcgrid</artifactId>
            <version>${geotools.version}</version>
        </dependency>
        <dependency>
            <groupId>org.geotools</groupId>
            <artifactId>gt-shapefile</artifactId>
            <version>${geotools.version}</version>
        </dependency>
        <dependency>
            <groupId>org.geotools</groupId>
            <artifactId>gt-geotiff</artifactId>
            <version>${geotools.version}</version>
        </dependency>
        <dependency>
            <groupId>org.geotools</groupId>
            <artifactId>gt-opengis</artifactId>
            <version>${geotools.version}</version>
        </dependency>
        <dependency>
            <groupId>org.geotools</groupId>
            <artifactId>gt-wfs</artifactId>
            <version>${geotools.wfs.version}</version>
        </dependency>
        <!-- provides EPSG database for projections (shapefile loading) -->
        <dependency>
            <groupId>org.geotools</groupId>
            <artifactId>gt-epsg-hsql</artifactId>
            <version>${geotools.version}</version>
        </dependency>

        <!-- TODO: this should be replaced by Jackson serialization -->
        <dependency>
            <groupId>de.grundid.opendatalab</groupId>
            <artifactId>geojson-jackson</artifactId>
            <version>1.2</version>
            <!-- We explicitly exclude jackson-core/databind as we use a more recent
                 version than the one geojson-jackson depends on, and the two seems to
                 be somehow incompatible. -->
            <exclusions>
                <exclusion>
                    <groupId>com.fasterxml.jackson.core</groupId>
                    <artifactId>jackson-core</artifactId>
                </exclusion>
                <exclusion>
                    <groupId>com.fasterxml.jackson.core</groupId>
                    <artifactId>jackson-databind</artifactId>
                </exclusion>
            </exclusions>
        </dependency>

        <!-- TESTING -->
        <dependency>
            <groupId>junit</groupId>
            <artifactId>junit</artifactId>
            <version>4.12</version>
            <scope>test</scope>
        </dependency>
        <dependency>
            <groupId>org.mockito</groupId>
            <artifactId>mockito-all</artifactId>
            <version>1.10.19</version>
            <scope>test</scope>
        </dependency>
<<<<<<< HEAD
        <!-- wiremock is used to mock http requests -->
        <dependency>
            <groupId>com.github.tomakehurst</groupId>
            <artifactId>wiremock-standalone</artifactId>
            <version>2.14.0</version>
            <scope>test</scope>
        </dependency>

=======
        <!-- Provides some shared serializers for Kryo. Introduces transitive dependencies on Guava, Trove, and Kryo. -->
        <!-- Also provides classes for testing that a round trip through serialization reproduces the same network. -->
        <dependency>
            <groupId>com.conveyal</groupId>
            <artifactId>kryo-tools</artifactId>
            <version>1.2.0</version>
        </dependency>
>>>>>>> ca79a24c
        <!-- Jersey annontation-driven REST web services (JAX-RS implementation) -->
        <dependency>
            <groupId>org.glassfish.jersey.core</groupId>
            <artifactId>jersey-server</artifactId>
            <version>${jersey.version}</version>
        </dependency>
        <dependency>
            <groupId>org.glassfish.jersey.media</groupId>
            <artifactId>jersey-media-multipart</artifactId>
            <version>${jersey.version}</version>
        </dependency>
        <!-- Deploy Jersey apps in stand-alone Grizzly server instead of a servlet container. -->
        <dependency>
            <groupId>org.glassfish.jersey.containers</groupId>
            <artifactId>jersey-container-grizzly2-http</artifactId>
            <version>${jersey.version}</version>
        </dependency>

        <!-- Jackson modules. -->
        <dependency>
           <groupId>com.fasterxml.jackson.core</groupId>
           <artifactId>jackson-core</artifactId>
            <version>${jackson.version}</version>
        </dependency>
        <dependency>
           <groupId>com.fasterxml.jackson.core</groupId>
           <artifactId>jackson-databind</artifactId>
            <version>${jackson.version}</version>
        </dependency>
        <!-- Jackson modules to serialize Jersey response objects to JSON. -->
        <dependency>
            <groupId>com.fasterxml.jackson.jaxrs</groupId>
            <artifactId>jackson-jaxrs-json-provider</artifactId>
            <version>${jackson.version}</version>
        </dependency>
        <!-- Jackson modules to serialize Jersey response objects to XML. -->
        <dependency>
            <groupId>com.fasterxml.jackson.jaxrs</groupId>
            <artifactId>jackson-jaxrs-xml-provider</artifactId>
            <version>${jackson.version}</version>
        </dependency>

        <!-- Asynchronous Websocket-capable client, for message-driven incremental GTFS-RT -->
        <!-- AsyncHttpClient Websockets need a newer version of Grizzly than Jersey does. -->
        <dependency>
            <groupId>com.ning</groupId>
            <artifactId>async-http-client</artifactId>
            <version>1.8.12</version>
        </dependency>

        <!-- OTHER DEPENDENCIES -->
        <dependency>
            <groupId>javax.servlet</groupId>
            <artifactId>servlet-api</artifactId>
            <version>2.5</version>
            <scope>provided</scope> <!-- this dependency is provided by the servlet container -->
        </dependency>
        <dependency>
            <groupId>javax.annotation</groupId>
            <artifactId>jsr250-api</artifactId>
            <version>1.0</version>
        </dependency>
        <dependency>
            <groupId>javax.inject</groupId>
            <artifactId>javax.inject</artifactId>
            <version>1</version>
        </dependency>
        <!-- OBA GTFS loader -->
        <dependency>
            <groupId>org.onebusaway</groupId>
            <artifactId>onebusaway-gtfs</artifactId>
            <version>1.3.41</version>
        </dependency>
        <!-- Processing is used for the debug GUI (though we could probably use just Java2D) -->
        <dependency>
            <groupId>org.processing</groupId>
            <artifactId>core</artifactId>
            <version>1.0.7</version>
        </dependency>
        <!-- Google Protocol Buffers compact binary serialization format -->
        <dependency>
            <groupId>com.google.protobuf</groupId>
            <artifactId>protobuf-java</artifactId>
            <version>2.6.1</version>
            <type>jar</type>
            <scope>compile</scope>
        </dependency>
        <!-- Joda Time is a widely used replacement for flaky Java time classes. -->
        <dependency>
            <groupId>joda-time</groupId>
            <artifactId>joda-time</artifactId>
            <version>2.1</version>
        </dependency>
        <!-- PNGJ is used for making Analyst TimeGrids-->
        <dependency>
            <groupId>ar.com.hjg</groupId>
            <artifactId>pngj</artifactId>
            <version>2.0.1</version>
        </dependency>
        <!-- FlexJSON deserializes JSON in Nominatim/Yahoo/Google geocoder modules. -->
        <!-- Could be done with Jackson JSON trees. -->
        <dependency>
            <groupId>net.sf.flexjson</groupId>
            <artifactId>flexjson</artifactId>
            <version>2.0</version>
        </dependency>
        <!-- Apache Axis: Used in NEDDownloader to fetch elevation tiles. -->
        <dependency>
            <groupId>org.apache.axis</groupId>
            <artifactId>axis</artifactId>
            <version>1.4</version>
        </dependency>
        <!-- Apache Axis: Used in NEDDownloader to fetch elevation tiles. -->
        <dependency>
            <groupId>org.apache.axis</groupId>
            <artifactId>axis-jaxrpc</artifactId>
            <version>1.4</version>
        </dependency>
        <dependency>
            <groupId>org.apache.commons</groupId>
            <artifactId>commons-compress</artifactId>
            <version>1.18</version>
        </dependency>
        <dependency>
            <groupId>commons-discovery</groupId>
            <artifactId>commons-discovery</artifactId>
            <version>0.4</version>
        </dependency>
        <!-- Used in DegreeGridNEDTileSource to fetch tiles from Amazon S3 -->
        <dependency>
            <groupId>net.java.dev.jets3t</groupId>
            <artifactId>jets3t</artifactId>
            <version>0.8.1</version>
        </dependency>
        <!-- OpenStreetMap protobuf (PBF) definitions -->
        <dependency>
            <groupId>crosby.binary</groupId>
            <artifactId>osmpbf</artifactId>
            <version>1.3.4-SNAPSHOT</version>
        </dependency>
        <!-- Command line parameter parsing -->
        <dependency>
            <groupId>com.beust</groupId>
            <artifactId>jcommander</artifactId>
            <version>1.30</version>
        </dependency>
        <!-- CSV parser -->
        <dependency>
            <groupId>net.sourceforge.javacsv</groupId>
            <artifactId>javacsv</artifactId>
            <version>2.0</version>
        </dependency>
        <dependency>
            <groupId>org.apache.httpcomponents</groupId>
            <artifactId>httpclient</artifactId>
            <version>4.5.5</version>
        </dependency>
        <dependency>
          <groupId>commons-codec</groupId>
          <artifactId>commons-codec</artifactId>
          <version>1.11</version>
        </dependency>
        <dependency>
            <groupId>org.apache.commons</groupId>
            <artifactId>commons-math3</artifactId>
            <version>3.6.1</version>
        </dependency>

        <!-- Lucene for sophisticated text search -->
        <dependency>
            <groupId>org.apache.lucene</groupId>
            <artifactId>lucene-core</artifactId>
            <version>4.7.1</version>
        </dependency>
        <dependency>
            <groupId>org.apache.lucene</groupId>
            <artifactId>lucene-queries</artifactId>
            <version>4.7.1</version>
        </dependency>
        <dependency>
            <groupId>org.apache.lucene</groupId>
            <artifactId>lucene-analyzers-common</artifactId>
            <version>4.7.1</version>
        </dependency>
        <dependency>
            <groupId>org.apache.lucene</groupId>
            <artifactId>lucene-queryparser</artifactId>
            <version>4.7.1</version>
        </dependency>
        <dependency>
            <groupId>com.graphql-java</groupId>
            <artifactId>graphql-java</artifactId>
            <version>2.2.0</version>
        </dependency>
        <!-- Provides annotations like XmlElement indicating how classes should be serialized -->
        <dependency>
            <groupId>javax.xml.bind</groupId>
            <artifactId>jaxb-api</artifactId>
            <version>2.3.1</version>
        </dependency>
        <!-- Support for OTP scripting -->
        <dependency>
            <groupId>bsf</groupId>
            <artifactId>bsf</artifactId>
            <version>2.4.0</version>
        </dependency>
<<<<<<< HEAD
        <!--
            Scripting language dependencies such as Groovy and Jython can double the size of the OTP JAR.
            Therefore we don't include them by default. You can either update the POM in your fork to include the
            scripting dependencies, or simply download them and add them to the classpath on the command line.
        <dependency>
            <groupId>org.codehaus.groovy</groupId>
            <artifactId>groovy-all</artifactId>
            <version>2.3.8</version>
        </dependency>
        <dependency>
            <groupId>org.python</groupId>
            <artifactId>jython</artifactId>
            <version>2.7.0</version>
        </dependency>
        -->
        <!-- support for OpenTraffic data -->
        <dependency>
            <groupId>io.opentraffic</groupId>
            <artifactId>traffic-engine</artifactId>
            <version>0.2</version>
        </dependency>
        <!-- R5 may eventually be an alternate routing option within OTP, and provides Graph serialization. -->
        <dependency>
            <groupId>com.conveyal</groupId>
            <artifactId>r5</artifactId>
            <version>4.1.0</version>
            <exclusions>
                <exclusion>
                    <artifactId>slf4j-simple</artifactId>
                    <groupId>org.slf4j</groupId>
                </exclusion>
            </exclusions>
        </dependency>
=======
>>>>>>> ca79a24c
    </dependencies>
</project><|MERGE_RESOLUTION|>--- conflicted
+++ resolved
@@ -194,11 +194,7 @@
             <plugin>
                 <groupId>com.webcohesion.enunciate</groupId>
                 <artifactId>enunciate-maven-plugin</artifactId>
-<<<<<<< HEAD
                 <version>2.12.1</version>
-=======
-                <version>2.11.1</version>
->>>>>>> ca79a24c
                 <executions>
                     <execution>
                         <!-- override default binding to process-sources phase (enunciate generates web services). -->
@@ -235,11 +231,7 @@
             <plugin>
                 <groupId>org.apache.maven.plugins</groupId>
                 <artifactId>maven-source-plugin</artifactId>
-<<<<<<< HEAD
                 <version>3.2.0</version>
-=======
-                <version>3.0.1</version>
->>>>>>> ca79a24c
                 <executions>
                     <execution>
                         <id>attach-sources</id>
@@ -436,9 +428,9 @@
             <url>https://people.apache.org/repo/m1-ibiblio-rsync-repository/org.apache.axis2/</url>
         </repository>
         <repository>
-          <id>sonatype-oss</id>
-          <name>Sonatype OSS</name>
-          <url>https://oss.sonatype.org/content/repositories/snapshots/</url>
+            <id>sonatype-oss</id>
+            <name>Sonatype OSS</name>
+            <url>https://oss.sonatype.org/content/repositories/snapshots/</url>
         </repository>
         <repository>
             <id>conveyal</id>
@@ -552,7 +544,6 @@
             <version>1.10.19</version>
             <scope>test</scope>
         </dependency>
-<<<<<<< HEAD
         <!-- wiremock is used to mock http requests -->
         <dependency>
             <groupId>com.github.tomakehurst</groupId>
@@ -561,7 +552,6 @@
             <scope>test</scope>
         </dependency>
 
-=======
         <!-- Provides some shared serializers for Kryo. Introduces transitive dependencies on Guava, Trove, and Kryo. -->
         <!-- Also provides classes for testing that a round trip through serialization reproduces the same network. -->
         <dependency>
@@ -569,7 +559,6 @@
             <artifactId>kryo-tools</artifactId>
             <version>1.2.0</version>
         </dependency>
->>>>>>> ca79a24c
         <!-- Jersey annontation-driven REST web services (JAX-RS implementation) -->
         <dependency>
             <groupId>org.glassfish.jersey.core</groupId>
@@ -590,13 +579,13 @@
 
         <!-- Jackson modules. -->
         <dependency>
-           <groupId>com.fasterxml.jackson.core</groupId>
-           <artifactId>jackson-core</artifactId>
+            <groupId>com.fasterxml.jackson.core</groupId>
+            <artifactId>jackson-core</artifactId>
             <version>${jackson.version}</version>
         </dependency>
         <dependency>
-           <groupId>com.fasterxml.jackson.core</groupId>
-           <artifactId>jackson-databind</artifactId>
+            <groupId>com.fasterxml.jackson.core</groupId>
+            <artifactId>jackson-databind</artifactId>
             <version>${jackson.version}</version>
         </dependency>
         <!-- Jackson modules to serialize Jersey response objects to JSON. -->
@@ -728,9 +717,9 @@
             <version>4.5.5</version>
         </dependency>
         <dependency>
-          <groupId>commons-codec</groupId>
-          <artifactId>commons-codec</artifactId>
-          <version>1.11</version>
+            <groupId>commons-codec</groupId>
+            <artifactId>commons-codec</artifactId>
+            <version>1.11</version>
         </dependency>
         <dependency>
             <groupId>org.apache.commons</groupId>
@@ -776,41 +765,5 @@
             <artifactId>bsf</artifactId>
             <version>2.4.0</version>
         </dependency>
-<<<<<<< HEAD
-        <!--
-            Scripting language dependencies such as Groovy and Jython can double the size of the OTP JAR.
-            Therefore we don't include them by default. You can either update the POM in your fork to include the
-            scripting dependencies, or simply download them and add them to the classpath on the command line.
-        <dependency>
-            <groupId>org.codehaus.groovy</groupId>
-            <artifactId>groovy-all</artifactId>
-            <version>2.3.8</version>
-        </dependency>
-        <dependency>
-            <groupId>org.python</groupId>
-            <artifactId>jython</artifactId>
-            <version>2.7.0</version>
-        </dependency>
-        -->
-        <!-- support for OpenTraffic data -->
-        <dependency>
-            <groupId>io.opentraffic</groupId>
-            <artifactId>traffic-engine</artifactId>
-            <version>0.2</version>
-        </dependency>
-        <!-- R5 may eventually be an alternate routing option within OTP, and provides Graph serialization. -->
-        <dependency>
-            <groupId>com.conveyal</groupId>
-            <artifactId>r5</artifactId>
-            <version>4.1.0</version>
-            <exclusions>
-                <exclusion>
-                    <artifactId>slf4j-simple</artifactId>
-                    <groupId>org.slf4j</groupId>
-                </exclusion>
-            </exclusions>
-        </dependency>
-=======
->>>>>>> ca79a24c
     </dependencies>
 </project>