/* This program is free software: you can redistribute it and/or
 modify it under the terms of the GNU Lesser General Public License
 as published by the Free Software Foundation, either version 3 of
 the License, or (at your option) any later version.

 This program is distributed in the hope that it will be useful,
 but WITHOUT ANY WARRANTY; without even the implied warranty of
 MERCHANTABILITY or FITNESS FOR A PARTICULAR PURPOSE.  See the
 GNU General Public License for more details.

 You should have received a copy of the GNU General Public License
 along with this program.  If not, see <http://www.gnu.org/licenses/>. */

package org.opentripplanner.routing.trippattern;

import java.text.ParseException;
import java.text.SimpleDateFormat;
import java.util.ArrayList;
import java.util.Collections;
import java.util.Date;
import java.util.Iterator;
import java.util.LinkedList;
import java.util.List;
import java.util.TimeZone;

import lombok.Getter;
import org.onebusaway.gtfs.model.AgencyAndId;
import org.onebusaway.gtfs.model.Route;
import org.onebusaway.gtfs.model.Stop;
import org.onebusaway.gtfs.model.Trip;
import org.onebusaway.gtfs.model.calendar.ServiceDate;
import org.opentripplanner.routing.edgetype.TableTripPattern;
import org.opentripplanner.routing.services.TransitIndexService;
import org.slf4j.Logger;
import org.slf4j.LoggerFactory;

import com.google.transit.realtime.GtfsRealtime.FeedEntity;
import com.google.transit.realtime.GtfsRealtime.FeedHeader;
import com.google.transit.realtime.GtfsRealtime.FeedMessage;
import com.google.transit.realtime.GtfsRealtime.TripDescriptor;
import com.google.transit.realtime.GtfsRealtime.TripUpdate;

/**
 * A TripUpdateList is an ordered list of Updates which all refer to the same trip on the same day.
 * This class also provides methods for building, filtering, and sanity-checking such lists. 
 * @author abyrd
 */
public class TripUpdateList extends AbstractUpdate {

    private static final Logger LOG = LoggerFactory.getLogger(TripUpdateList.class);

    public static final int MATCH_FAILED = -1;
    
    /** The trip to add, for ADDED updates. */
    @Getter
    private final Trip trip;

    private final List<Update> updates;

    @Getter
    private final Status status;

    protected TripUpdateList(AgencyAndId tripId, long timestamp, ServiceDate serviceDate, Status status, List<Update> updates, Trip trip) {
        super(tripId, timestamp, serviceDate);
        this.status = status;
        this.updates = updates;
        this.trip = trip;
    }

    public List<Update> getUpdates() {
        return Collections.unmodifiableList(updates);
    }

    public boolean isCancellation() {
        return getStatus() == Status.CANCELED;
    }

    public boolean hasDelay() {
        return !updates.isEmpty() && updates.get(0).hasDelay();
    }

    public enum Status {
        /** This trip should be added to the graph, valid on the given serviceDate. */
        ADDED,
        /** This trip isn't running on the given serviceDate. */
        CANCELED,
        /** This trip should be removed from the graph. Only valid for ADDED trips. */
        REMOVED,
        /** This trip should be modified for the given serviceDate. */
        MODIFIED
    }
    
    public static TripUpdateList forCanceledTrip(AgencyAndId tripId, long timestamp, ServiceDate serviceDate) {
        return new TripUpdateList(tripId, timestamp, serviceDate, Status.CANCELED, Collections.<Update> emptyList(), null);
    }
    
    public static TripUpdateList forRemovedTrip(AgencyAndId tripId, long timestamp, ServiceDate serviceDate) {
        return new TripUpdateList(tripId, timestamp, serviceDate, Status.REMOVED, Collections.<Update> emptyList(), null);
    }
    
    public static TripUpdateList forAddedTrip(Trip trip, long timestamp, ServiceDate serviceDate,  List<Update> stopTimes) {
        if(trip == null || trip.getId() == null || trip.getRoute() == null)
            throw new IllegalArgumentException("A trip with a valid tripId and route must be supplied.");
        if(stopTimes == null || stopTimes.size() < 2)
            throw new IllegalArgumentException("At least two stop times need to be supplied.");

        return new TripUpdateList(trip.getId(), timestamp, serviceDate, Status.ADDED, stopTimes, trip);
    }
    
    public static TripUpdateList forUpdatedTrip(AgencyAndId tripId, long timestamp, ServiceDate serviceDate, List<Update> updates) {
        if(updates == null || updates.isEmpty())
            throw new IllegalArgumentException("At least one update needs to be supplied.");

        return new TripUpdateList(tripId, timestamp, serviceDate, Status.MODIFIED, updates, null);
    }

    /**
     * This method takes a list of updates that may have mixed TripIds, dates, etc. and splits it 
     * into a list of TripUpdateLists, with each TripUpdateList referencing a single trip on a single day.
     * TODO: implement date support for updates
     */
    public static List<TripUpdateList> splitByTrip(List<Update> mixedUpdates) {
        List<TripUpdateList> ret = new ArrayList<TripUpdateList>();
        // Update comparator sorts on (tripId, timestamp, stopSequence, depart)
        Collections.sort(mixedUpdates);
        List<Update> blockUpdates = new LinkedList<Update>();
        blockUpdates.add(mixedUpdates.remove(0));

        for (Update u : mixedUpdates) { // create a new block when the trip or timestamp changes
            Update l = blockUpdates.get(0);
            if (!l.tripId.equals(u.tripId) || l.timestamp != u.timestamp || l.serviceDate != u.serviceDate) {
                TripUpdateList tripUpdateList = TripUpdateList.forUpdatedTrip(l.tripId, l.timestamp, l.serviceDate, blockUpdates);
                ret.add(tripUpdateList);
                blockUpdates = new LinkedList<Update>();
            }
            blockUpdates.add(u);
        }

        Update l = blockUpdates.get(0);
        TripUpdateList tripUpdateList = TripUpdateList.forUpdatedTrip(l.tripId, l.timestamp, l.serviceDate, blockUpdates);
        ret.add(tripUpdateList);

        return ret;
    }
    
    /** 
     * Check that this TripUpdateList is internally coherent, meaning that:
     * 1. all Updates' trip_ids are the same, and match the UpdateBlock's trip_id
     * 2. stop sequence numbers are sequential and increasing
     * 3. all dwell times and run times are positive
     */
    public boolean isCoherent() {

        //LOG.debug("{}", this.toString());
        for (Update u : updates)
            if (u == null || ! u.tripId.equals(this.tripId))
               return false;

        // check that sequence numbers are sequential and increasing
        boolean increasing = true;
        boolean sequential = true;
        boolean timesCoherent = true;
        Update prev_u = null;
        for (Update u : updates) {
            if (prev_u != null) {
                if (u.stopSeq <= prev_u.stopSeq)
                    increasing = false;
                if (u.stopSeq - prev_u.stopSeq != 1)
                    sequential = false;
                if (prev_u.status != Update.Status.CANCEL && u.status != Update.Status.CANCEL
                                && u.arrive < prev_u.depart)
                    timesCoherent = false;
            }
            prev_u = u;
        }
        return increasing && timesCoherent; // || !sequential)
    }
    
    public boolean filter(boolean passed, boolean negativeDwells, boolean duplicateStops) {
        boolean modified = false;
        Update u, prev_u = null;
        for (Iterator<Update> iter = updates.iterator(); iter.hasNext(); prev_u = u) {
            u = iter.next();
            if (passed && u.status == Update.Status.PASSED) {
                iter.remove();
                modified = true;
                continue;
            }
            if (duplicateStops && prev_u != null && prev_u.stopId.equals(u.stopId)) {
                // updates with the same sequence number within a block are sorted by departure 
                // time. keeping the first update (earliest departure) is the more conservative 
                // option for depart-after trip planning
                // this should not happen since we are splitting into blocks on tripid and timestamp.
                LOG.warn("filtered duplicate stop {} from update for trip {}", u.stopId, u.tripId);
                iter.remove();
                modified = true;
                continue;
            }
            // last update in trip may have 0 departure
            if (negativeDwells && u.depart < u.arrive && u.depart != 0) {
                // in KV8 negative dwell times are very common, so logging them is debug-level
                LOG.debug("filtered negative dwell time at stop {} in update for trip {}",
                        u.stopId, u.tripId);
                u.arrive = u.depart;
                modified = true;
            }
        }
        return modified;
    }

    /**        
     * Updates may cover subsets of the scheduled stop times. In Dutch KV8 data, these update blocks 
     * are not aligned with respect to the full trip. They are however contiguous, and delay 
     * predictions decay linearly to match scheduled times at the end of the block of updates.
     * 
     * (Actually, I see that they don't in the middle of the night, and maybe we should just throw 
     * them out if they don't meet these criteria.)
     * 
     * This means that we can use scheduled times for the rest of the trip: updates are not 
     * cumulative. Note that GTFS sequence numbers are increasing but not necessarily sequential.
     * Though most NL data providers use increasing, sequential values, Arriva Line 315 does not.
     * 
     * OTP does not store stop sequence numbers, since they could potentially be different for each
     * trip in a pattern. Maybe we should, and just reuse the array when they are the same, and set
     * it to null when they are increasing and sequential.
     * 
     * Update blocks cannot be matched to stop blocks on the basis of the first update/stop because 
     * routes may contain loops with the same stop appearing twice. Because of all this we need to 
     * do some matching. This method also verifies that the stopIds match those in the trip, 
     * as redundant error checking.
     * 
     * @param pattern
     * @return
     */
    public int findUpdateStopIndex(TableTripPattern pattern) {
        if (updates == null || updates.size() < 1) {
            LOG.warn("Zero-length or null update block. Cannot match.");
            return MATCH_FAILED;
        }
        int result = matchBlockSimple(pattern);
        if (result == MATCH_FAILED) {
            LOG.debug("Simple block matching failed, trying fuzzy matching.");
            result = matchBlockFuzzy(pattern);
        }
        if (result != MATCH_FAILED) {
            LOG.debug("Found matching stop block at index {}.", result);
            return result;
        }
        LOG.warn("Update block matching failed completely.");
        LOG.warn("Have a look at the pattern and block:");
        List<Stop> patternStops = pattern.getStops();
        int nStops = patternStops.size();
        int nHops = nStops - 1;
        for (int i = 0; i < nStops; i++) {
            Stop s = patternStops.get(i);
            Update u = null; 
            if (i < updates.size())
                u = updates.get(i);
            int ti = pattern.getTripIndex(this.tripId);
            // stop-hop conversion
            int schedArr = (i < 1) ? 0 : pattern.getArrivalTime(i-1, ti);
            int schedDep = (i >= nHops) ? 0 : pattern.getDepartureTime(i, ti);
            System.out.printf("Stop %02d %s A%d D%d >>> %s\n", i, s.getId().getId(), 
                    schedArr, schedDep, (u == null) ? "--" : u.toString());
        }
        return MATCH_FAILED;
    }
    
    private int matchBlockSimple(TableTripPattern pattern) {
        List<Stop> patternStops = pattern.getStops();
        // we are matching the whole block so have an upper bound on the starting point 
        int high = patternStops.size() - updates.size();
        PATTERN: for (int pi = 0; pi <= high; pi++) { // index in pattern
            LOG.trace("---{}", pi);
            for (int ui = 0; ui < updates.size(); ui++) { // index in update
                Stop ps = patternStops.get(pi + ui);
                Update u = updates.get(ui);
                LOG.trace("{} == {}", ps.getId(), u.stopId);
                if ( ! ps.getId().equals(u.stopId)) {
                    continue PATTERN; // full-block match failed, try incrementing offset
                }
            }
            return pi;
        }
        return MATCH_FAILED;
    }
    
    // TODO: TripTimes patching is now not tolerant of mismatched (extra) updates. 
    // Fuzzy matching will have to be destructive or store the match indices in the update.
    // I like the second option.
    private int matchBlockFuzzy(TableTripPattern pattern) {
        List<Stop> patternStops = pattern.getStops();
        int nStops = patternStops.size(); // here we allow matching a subset of the block's updates
        int[] scores = new int[nStops]; // how bad is the match at each offset into the pattern
        for (int pi = 0; pi < nStops; pi++) { // index in pattern
            LOG.trace("---{}", pi);
            int score = 0;
            int si = pi;
            for (int ui = 0; ui < updates.size(); ui++) { // iterate over index within update
                if (si >= nStops) { 
                    break; // skip all remaining updates at the end of the list, do not raise score
                }
                Stop ps = patternStops.get(si);
                Update u = updates.get(ui);
                LOG.trace("{} == {}", ps.getId(), u.stopId);
                if ( ! ps.getId().getId().equals(u.stopId)) {
                    continue; // skip one update, do not raise score, do not increment stop
                }
                si += 1;
                score += 1; // raise the score because we did not need to skip this update
            }
            scores[pi] = score;
        }
        int bestScore = Integer.MIN_VALUE; // higher scores are better
        int bestStop = -1;
        // judging could be folded into above loop, and search stopped when nStops - pi < bestScore
        // but it's not slow enough to bother now, and we can print out a scorecard:
        LOG.debug("fuzzy matching scores: {}", scores);
        for (int i=0; i < nStops; i++) {
            if (scores[i] >= bestScore) { // test equality so we return the latest match
                bestScore = scores[i];
                bestStop = i;
            }
        }
        if (bestScore == 0) { // match failed, none of the offsets matched any updates 
            return MATCH_FAILED;
        }
        /* full-block match succeeded */
        return bestStop;
    }
    
    /**
     * Converts a GTFS-RT feed into TripUpdateLists.
     */
<<<<<<< HEAD
    public static List<TripUpdateList> decodeFromGtfsRealtime(FeedMessage feed, String agencyId,
            TransitIndexService transitIndexService) {
=======
    public static List<TripUpdateList> decodeFromGtfsRealtime(GtfsRealtime.FeedMessage feed, String agencyId, TimeZone timeZone) {
        
>>>>>>> 13c395fe
        if (feed == null)
            return null;

        FeedHeader header = feed.getHeader();
        long feedTimestamp = header.getTimestamp();
        
        List<TripUpdateList> updates = new ArrayList<TripUpdateList>();
        for (FeedEntity entity : feed.getEntityList()) {
            if (!entity.hasTripUpdate()) {
                continue;
            }

            TripUpdate rtTripUpdate = entity.getTripUpdate();
            TripDescriptor descriptor = rtTripUpdate.getTrip();
            
            long timestamp = rtTripUpdate.hasTimestamp() ? rtTripUpdate.getTimestamp() : feedTimestamp;

            String trip = descriptor.getTripId();
            AgencyAndId tripId = new AgencyAndId(agencyId, trip);
            
            ServiceDate serviceDate = new ServiceDate();
            if (descriptor.hasStartDate()) {
                try {
                    serviceDate = ServiceDate.parseString(descriptor.getStartDate());
                } catch (ParseException e) {
                    LOG.warn("Failed to parse startDate in gtfs-rt feed: \n{}", entity);
                    continue;
                }
            }

            TripDescriptor.ScheduleRelationship sr;
            if (rtTripUpdate.getTrip().hasScheduleRelationship()) {
                sr = rtTripUpdate.getTrip().getScheduleRelationship();
            } else {
                sr = TripDescriptor.ScheduleRelationship.SCHEDULED;
            }

            TableTripPattern pattern = null;
            if (transitIndexService != null) {
                pattern = transitIndexService.getTripPatternForTrip(tripId);
            }

            TripUpdateList tripUpdateList = null;
            switch (sr) {
            case SCHEDULED:
<<<<<<< HEAD
                tripUpdateList = getUpdateForScheduledTrip(tripId, rtTripUpdate, timestamp,
                        serviceDate, pattern);
=======
                tripUpdateList = getUpdateForScheduledTrip(tripId, rtTripUpdate, timestamp, serviceDate, timeZone);
>>>>>>> 13c395fe
                break;
            case CANCELED:
                tripUpdateList = getUpdateForCanceledTrip(tripId, rtTripUpdate, timestamp, serviceDate, timeZone);
                break;
            case ADDED:
                tripUpdateList = getUpdateForAddedTrip(tripId, rtTripUpdate, timestamp, serviceDate, timeZone);
                break;
            case UNSCHEDULED:
                tripUpdateList = getUpdateForUnscheduledTrip(tripId, rtTripUpdate, timestamp, serviceDate, timeZone);
                break;
            case REPLACEMENT:
                tripUpdateList = getUpdateForReplacementTrip(tripId, rtTripUpdate, timestamp, serviceDate, timeZone);
                break;
            }
            
            if(tripUpdateList != null) {
                updates.add(tripUpdateList);
            } else {
                LOG.warn("Failed to parse tripUpdate: \n{}", entity);
            }
        }
        return updates;
    }

    private static TripUpdateList getUpdateForReplacementTrip(AgencyAndId tripId,
<<<<<<< HEAD
            TripUpdate rtTripUpdate, long timestamp, ServiceDate serviceDate) {
=======
            GtfsRealtime.TripUpdate rtTripUpdate, long timestamp, ServiceDate serviceDate, TimeZone timeZone) {
>>>>>>> 13c395fe
        
        LOG.warn("ScheduleRelationship.REPLACEMENT trips are currently not handled.");
        return null;
    }

    private static TripUpdateList getUpdateForUnscheduledTrip(AgencyAndId tripId,
<<<<<<< HEAD
            TripUpdate rtTripUpdate, long timestamp, ServiceDate serviceDate) {
=======
            GtfsRealtime.TripUpdate rtTripUpdate, long timestamp, ServiceDate serviceDate, TimeZone timeZone) {
>>>>>>> 13c395fe
        
        LOG.warn("ScheduleRelationship.UNSCHEDULED trips are currently not handled.");
        return null;
    }

    protected static TripUpdateList getUpdateForCanceledTrip(AgencyAndId tripId,
<<<<<<< HEAD
            TripUpdate tripUpdate, long timestamp, ServiceDate serviceDate) {
=======
            GtfsRealtime.TripUpdate tripUpdate, long timestamp, ServiceDate serviceDate, TimeZone timeZone) {
>>>>>>> 13c395fe
        
        if(!validateTripDescriptor(tripUpdate.getTrip())) {
            return null;
        }

        return TripUpdateList.forCanceledTrip(tripId, timestamp, serviceDate);
    }

    protected static TripUpdateList getUpdateForAddedTrip(AgencyAndId tripId,
<<<<<<< HEAD
            TripUpdate tripUpdate, long timestamp, ServiceDate serviceDate) {
=======
            GtfsRealtime.TripUpdate tripUpdate, long timestamp, ServiceDate serviceDate, TimeZone timeZone) {
>>>>>>> 13c395fe
        
        if(!validateTripDescriptor(tripUpdate.getTrip())) {
            return null;
        }
        
        if(!tripUpdate.getTrip().hasRouteId()) {
            LOG.warn("A routeId must be provided for added/unscheduled trips.");
            return null;
        }

        Trip trip = new Trip();
        trip.setId(tripId);
        
        Route route = new Route();
        AgencyAndId routeId = new AgencyAndId(tripId.getAgencyId(), tripUpdate.getTrip().getRouteId());
        route.setId(routeId);
        trip.setRoute(route);

        List<Update> updates = new LinkedList<Update>();
        for(TripUpdate.StopTimeUpdate stopTimeUpdate
                : tripUpdate.getStopTimeUpdateList()) {
            
            Update u = getStopTimeUpdateForTrip(tripId, timestamp, serviceDate, stopTimeUpdate, timeZone);
            if(u == null) {
                return null;
            }
            updates.add(u);
        }
        
        if(updates.size() < 2) {
            LOG.warn("At least two stop times must be provided for an added trip.");
            return null;
        }
        
        return TripUpdateList.forAddedTrip(trip, timestamp, serviceDate, updates);
    }

    protected static TripUpdateList getUpdateForScheduledTrip(AgencyAndId tripId,
<<<<<<< HEAD
            TripUpdate tripUpdate, long timestamp, ServiceDate serviceDate,
            TableTripPattern pattern) {
=======
            GtfsRealtime.TripUpdate tripUpdate, long timestamp, ServiceDate serviceDate, TimeZone timeZone) {
>>>>>>> 13c395fe

        if(!validateTripDescriptor(tripUpdate.getTrip())) {
            return null;
        }
        
        List<Update> updates = new LinkedList<Update>();
        Integer minStopSeq = Integer.MAX_VALUE;
        Integer maxStopSeq = Integer.MIN_VALUE;

        for (TripUpdate.StopTimeUpdate stopTimeUpdate
                : tripUpdate.getStopTimeUpdateList()) {
            
            Update u = getStopTimeUpdateForTrip(tripId, timestamp, serviceDate, stopTimeUpdate, timeZone);
            if(u == null) {
                return null;
            }

            if (u.stopSeq < minStopSeq) minStopSeq = u.stopSeq;
            if (u.stopSeq > maxStopSeq) maxStopSeq = u.stopSeq;

            updates.add(u);
        }

        if(updates.isEmpty()) {
            return null;
        }

        if (maxStopSeq - minStopSeq >= updates.size() && pattern != null) {
            updates = interpolateUpdates(updates, pattern, tripId);
        }

        return TripUpdateList.forUpdatedTrip(tripId, timestamp, serviceDate, updates);
    }

    protected static Update getStopTimeUpdateForTrip(AgencyAndId tripId, long timestamp,
<<<<<<< HEAD
            ServiceDate serviceDate, TripUpdate.StopTimeUpdate stopTimeUpdate) {
=======
            ServiceDate serviceDate, GtfsRealtime.TripUpdate.StopTimeUpdate stopTimeUpdate, TimeZone timeZone) {
>>>>>>> 13c395fe
        
        if(!(stopTimeUpdate.hasStopId() || stopTimeUpdate.hasStopSequence())) {
            LOG.warn("A stopId or stopSequence must be provided: \n{}", stopTimeUpdate);
            return null;
        }
        
        AgencyAndId stopId = null;
        if(stopTimeUpdate.hasStopId())
            stopId = new AgencyAndId(tripId.getAgencyId(), stopTimeUpdate.getStopId());
        
        Integer stopSequence = null;
        if(stopTimeUpdate.hasStopSequence())
            stopSequence = stopTimeUpdate.getStopSequence();
        
        if (stopTimeUpdate.hasScheduleRelationship()
                && TripUpdate.StopTimeUpdate.ScheduleRelationship.NO_DATA == stopTimeUpdate
                        .getScheduleRelationship()) {
            Update u = new Update(tripId, stopId, stopSequence,
                    0, 0, Update.Status.PLANNED, timestamp, serviceDate);
            return u;
        }

        if (stopTimeUpdate.hasScheduleRelationship()
                && TripUpdate.StopTimeUpdate.ScheduleRelationship.SKIPPED == stopTimeUpdate
                        .getScheduleRelationship()) {
            Update u = new Update(tripId, stopId, stopSequence,
                    0, 0, Update.Status.CANCEL, timestamp, serviceDate);
            return u;
        } else {
            if(!(stopTimeUpdate.hasArrival() || stopTimeUpdate.hasDeparture())) {
                LOG.warn("Neither an arrival or departure was provided for: \n{}", stopTimeUpdate);
                return null;
            }
            
            long today = serviceDate.getAsDate(timeZone).getTime() / 1000;
            long arrivalTime = -1, departureTime = -1;
            
            if(stopTimeUpdate.hasArrival()) {
                TripUpdate.StopTimeEvent event = stopTimeUpdate.getArrival();
                if(event.hasTime()) {
                    arrivalTime = event.getTime();
                    arrivalTime = arrivalTime - today;
                } else if(event.hasDelay()) {

                    Update u = new Update(tripId, stopId, stopSequence,
                            event.getDelay(), Update.Status.PREDICTION, timestamp, serviceDate);
                    return u;
                }
            }
            if(stopTimeUpdate.hasDeparture()) {
                TripUpdate.StopTimeEvent event = stopTimeUpdate.getDeparture();
                if(event.hasTime()) {
                    departureTime = event.getTime();
                    departureTime = departureTime - today;
                } else if(event.hasDelay()) {

                    Update u = new Update(tripId, stopId, stopSequence,
                            event.getDelay(), Update.Status.PREDICTION, timestamp, serviceDate);
                    return u;
                }
            }
            
            if(arrivalTime < 0 && departureTime < 0) {
                LOG.warn("Neither an arrival or departure time was provided for: \n{}", stopTimeUpdate);
                return null;
            }
            
            if(arrivalTime == -1) {
                arrivalTime = departureTime;
            }
            if(departureTime == -1) {
                departureTime = arrivalTime;
            }

            Update u = new Update(tripId, stopId, stopSequence,
                    (int) arrivalTime, (int) departureTime, Update.Status.PREDICTION,
                    timestamp, serviceDate);
            return u;
        }
    }
    
    protected static boolean validateTripDescriptor(TripDescriptor tripDescriptor) {
        if(tripDescriptor.hasStartTime()) {
            LOG.warn("Frequency-expanded trips are not supported...");
            return false;
        }
        
        return tripDescriptor.hasTripId();
    }

    /**
     * Attempt to interpolate missing updates from the ones that are present.
     *
     * @param updates The incomplete list of updates
     * @return The list of updates interspersed with interpolations for updates that were missing
     */
    static List<Update> interpolateUpdates(List<Update> updates, TableTripPattern pattern,
            AgencyAndId tripId) {
        Update update = null;
        List<Update> newUpdates = new ArrayList<Update>();
        ScheduledTripTimes tripTimes =
                pattern.getTripTimes(pattern.getTripIndex(tripId)).getScheduledTripTimes();

        for (int i = 0, j = 0, k = 0; i <= tripTimes.getNumHops() && j < updates.size(); i++) {
            int sequence = tripTimes.getStopSequence(i);
            if (update == null && sequence != updates.get(0).stopSeq) continue;

            if (sequence == updates.get(j).stopSeq) {
                k = i;
                update = updates.get(j++);
                newUpdates.add(update);
            } else {
                Update newUpdate;
                if (update.getDelay() == null) {
                    int arrive = update.getArrive();
                    int depart = update.getDepart();

                    depart += tripTimes.getDepartureTime(i) - tripTimes.getDepartureTime(k);
                    if (k > 0) {
                        arrive += tripTimes.getArrivalTime(i - 1) - tripTimes.getArrivalTime(k - 1);
                    } else {
                        arrive = depart;
                    }

                    newUpdate = new Update(tripId, pattern.getStop(i).getId(), sequence,
                            arrive, depart, update.getStatus(), update.getTimestamp(),
                            update.getServiceDate());
                } else {
                    newUpdate = new Update(tripId, pattern.getStop(i).getId(), sequence,
                            update.getDelay(), update.getStatus(), update.getTimestamp(),
                            update.getServiceDate());
                }
                newUpdates.add(newUpdate);
            }
        }

        return newUpdates;
    }

    @Override
    public String toString() {
        StringBuilder sb = new StringBuilder();
        sb.append("tripId: ");
        sb.append(this.tripId);
        for (Update u : updates) {
            sb.append('\n');
            sb.append(u.toString());
        }
        return sb.toString();
    }
}<|MERGE_RESOLUTION|>--- conflicted
+++ resolved
@@ -332,13 +332,8 @@
     /**
      * Converts a GTFS-RT feed into TripUpdateLists.
      */
-<<<<<<< HEAD
     public static List<TripUpdateList> decodeFromGtfsRealtime(FeedMessage feed, String agencyId,
-            TransitIndexService transitIndexService) {
-=======
-    public static List<TripUpdateList> decodeFromGtfsRealtime(GtfsRealtime.FeedMessage feed, String agencyId, TimeZone timeZone) {
-        
->>>>>>> 13c395fe
+            TransitIndexService transitIndexService, TimeZone timeZone) {
         if (feed == null)
             return null;
 
@@ -384,12 +379,8 @@
             TripUpdateList tripUpdateList = null;
             switch (sr) {
             case SCHEDULED:
-<<<<<<< HEAD
                 tripUpdateList = getUpdateForScheduledTrip(tripId, rtTripUpdate, timestamp,
-                        serviceDate, pattern);
-=======
-                tripUpdateList = getUpdateForScheduledTrip(tripId, rtTripUpdate, timestamp, serviceDate, timeZone);
->>>>>>> 13c395fe
+                        serviceDate, pattern, timeZone);
                 break;
             case CANCELED:
                 tripUpdateList = getUpdateForCanceledTrip(tripId, rtTripUpdate, timestamp, serviceDate, timeZone);
@@ -415,33 +406,21 @@
     }
 
     private static TripUpdateList getUpdateForReplacementTrip(AgencyAndId tripId,
-<<<<<<< HEAD
-            TripUpdate rtTripUpdate, long timestamp, ServiceDate serviceDate) {
-=======
-            GtfsRealtime.TripUpdate rtTripUpdate, long timestamp, ServiceDate serviceDate, TimeZone timeZone) {
->>>>>>> 13c395fe
+            TripUpdate rtTripUpdate, long timestamp, ServiceDate serviceDate, TimeZone timeZone) {
         
         LOG.warn("ScheduleRelationship.REPLACEMENT trips are currently not handled.");
         return null;
     }
 
     private static TripUpdateList getUpdateForUnscheduledTrip(AgencyAndId tripId,
-<<<<<<< HEAD
-            TripUpdate rtTripUpdate, long timestamp, ServiceDate serviceDate) {
-=======
-            GtfsRealtime.TripUpdate rtTripUpdate, long timestamp, ServiceDate serviceDate, TimeZone timeZone) {
->>>>>>> 13c395fe
+            TripUpdate rtTripUpdate, long timestamp, ServiceDate serviceDate, TimeZone timeZone) {
         
         LOG.warn("ScheduleRelationship.UNSCHEDULED trips are currently not handled.");
         return null;
     }
 
     protected static TripUpdateList getUpdateForCanceledTrip(AgencyAndId tripId,
-<<<<<<< HEAD
-            TripUpdate tripUpdate, long timestamp, ServiceDate serviceDate) {
-=======
-            GtfsRealtime.TripUpdate tripUpdate, long timestamp, ServiceDate serviceDate, TimeZone timeZone) {
->>>>>>> 13c395fe
+            TripUpdate tripUpdate, long timestamp, ServiceDate serviceDate, TimeZone timeZone) {
         
         if(!validateTripDescriptor(tripUpdate.getTrip())) {
             return null;
@@ -451,11 +430,7 @@
     }
 
     protected static TripUpdateList getUpdateForAddedTrip(AgencyAndId tripId,
-<<<<<<< HEAD
-            TripUpdate tripUpdate, long timestamp, ServiceDate serviceDate) {
-=======
-            GtfsRealtime.TripUpdate tripUpdate, long timestamp, ServiceDate serviceDate, TimeZone timeZone) {
->>>>>>> 13c395fe
+            TripUpdate tripUpdate, long timestamp, ServiceDate serviceDate, TimeZone timeZone) {
         
         if(!validateTripDescriptor(tripUpdate.getTrip())) {
             return null;
@@ -494,12 +469,8 @@
     }
 
     protected static TripUpdateList getUpdateForScheduledTrip(AgencyAndId tripId,
-<<<<<<< HEAD
             TripUpdate tripUpdate, long timestamp, ServiceDate serviceDate,
-            TableTripPattern pattern) {
-=======
-            GtfsRealtime.TripUpdate tripUpdate, long timestamp, ServiceDate serviceDate, TimeZone timeZone) {
->>>>>>> 13c395fe
+            TableTripPattern pattern, TimeZone timeZone) {
 
         if(!validateTripDescriptor(tripUpdate.getTrip())) {
             return null;
@@ -535,11 +506,7 @@
     }
 
     protected static Update getStopTimeUpdateForTrip(AgencyAndId tripId, long timestamp,
-<<<<<<< HEAD
-            ServiceDate serviceDate, TripUpdate.StopTimeUpdate stopTimeUpdate) {
-=======
-            ServiceDate serviceDate, GtfsRealtime.TripUpdate.StopTimeUpdate stopTimeUpdate, TimeZone timeZone) {
->>>>>>> 13c395fe
+            ServiceDate serviceDate, TripUpdate.StopTimeUpdate stopTimeUpdate, TimeZone timeZone) {
         
         if(!(stopTimeUpdate.hasStopId() || stopTimeUpdate.hasStopSequence())) {
             LOG.warn("A stopId or stopSequence must be provided: \n{}", stopTimeUpdate);
