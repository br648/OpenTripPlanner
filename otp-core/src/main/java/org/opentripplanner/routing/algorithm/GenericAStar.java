/* This program is free software: you can redistribute it and/or
 modify it under the terms of the GNU Lesser General Public License
 as published by the Free Software Foundation, either version 3 of
 the License, or (at your option) any later version.

 This program is distributed in the hope that it will be useful,
 but WITHOUT ANY WARRANTY; without even the implied warranty of
 MERCHANTABILITY or FITNESS FOR A PARTICULAR PURPOSE.  See the
 GNU General Public License for more details.

 You should have received a copy of the GNU General Public License
 along with this program.  If not, see <http://www.gnu.org/licenses/>. */

package org.opentripplanner.routing.algorithm;

import java.util.Collection;
import java.util.List;

import lombok.Setter;

import org.opentripplanner.common.pqueue.BinHeap;
import org.opentripplanner.common.pqueue.OTPPriorityQueue;
import org.opentripplanner.common.pqueue.OTPPriorityQueueFactory;
import org.opentripplanner.routing.algorithm.strategies.RemainingWeightHeuristic;
import org.opentripplanner.routing.algorithm.strategies.SearchTerminationStrategy;
import org.opentripplanner.routing.algorithm.strategies.SkipTraverseResultStrategy;
import org.opentripplanner.routing.algorithm.strategies.TrivialRemainingWeightHeuristic;
import org.opentripplanner.routing.core.RoutingContext;
import org.opentripplanner.routing.core.RoutingRequest;
import org.opentripplanner.routing.core.State;
import org.opentripplanner.routing.graph.Edge;
import org.opentripplanner.routing.graph.Vertex;
import org.opentripplanner.routing.services.SPTService;
import org.opentripplanner.routing.spt.DefaultShortestPathTreeFactory;
import org.opentripplanner.routing.spt.ShortestPathTree;
import org.opentripplanner.routing.spt.ShortestPathTreeFactory;
import org.opentripplanner.util.DateUtils;
import org.opentripplanner.util.monitoring.MonitoringStore;
import org.opentripplanner.util.monitoring.MonitoringStoreFactory;
import org.slf4j.Logger;
import org.slf4j.LoggerFactory;

import com.beust.jcommander.internal.Lists;
import com.vividsolutions.jts.geom.Coordinate;

/**
 * Find the shortest path between graph vertices using A*.
 */
public class GenericAStar implements SPTService { // maybe this should be wrapped in a component SPT service 

    private static final Logger LOG = LoggerFactory.getLogger(GenericAStar.class);
    private static final MonitoringStore store = MonitoringStoreFactory.getStore();

    private boolean _verbose = false;

    private ShortestPathTreeFactory _shortestPathTreeFactory = new DefaultShortestPathTreeFactory();

    private SkipTraverseResultStrategy _skipTraversalResultStrategy;

    private SearchTerminationStrategy _searchTerminationStrategy;

    private TraverseVisitor traverseVisitor;
    
    /** The number of paths to attempt to find */
    @Setter private int nPaths = 1;

    public void setShortestPathTreeFactory(ShortestPathTreeFactory shortestPathTreeFactory) {
        _shortestPathTreeFactory = shortestPathTreeFactory;
    }

    public void setSkipTraverseResultStrategy(SkipTraverseResultStrategy skipTraversalResultStrategy) {
        _skipTraversalResultStrategy = skipTraversalResultStrategy;
    }

    public void setSearchTerminationStrategy(SearchTerminationStrategy searchTerminationStrategy) {
        _searchTerminationStrategy = searchTerminationStrategy;
    }
    
    /**
     * Compute SPT using default timeout and termination strategy.
     */
    @Override
    public ShortestPathTree getShortestPathTree(RoutingRequest req) {
        return getShortestPathTree(req, -1, _searchTerminationStrategy); // negative timeout means no timeout
    }
    
    /**
     * Compute SPT using default termination strategy.
     */
    @Override
    public ShortestPathTree getShortestPathTree(RoutingRequest req, double timeoutSeconds) {
        return this.getShortestPathTree(req, timeoutSeconds, _searchTerminationStrategy);
    }

    /** @return the shortest path, or null if none is found */
    public ShortestPathTree getShortestPathTree(RoutingRequest options, double relTimeout,
            SearchTerminationStrategy terminationStrategy) {

        RoutingContext rctx = options.getRoutingContext();
        long abortTime = DateUtils.absoluteTimeout(relTimeout);

        // null checks on origin and destination vertices are already performed in setRoutingContext
        // options.rctx.check();
        
        ShortestPathTree spt = createShortestPathTree(options);

        final RemainingWeightHeuristic heuristic = options.batch ? 
                new TrivialRemainingWeightHeuristic() : rctx.remainingWeightHeuristic; 

        // heuristic calc could actually be done when states are constructed, inside state
        State initialState = new State(options);
        heuristic.initialize(initialState, rctx.target, abortTime);
        if (abortTime < Long.MAX_VALUE  && System.currentTimeMillis() > abortTime) {
            LOG.warn("Timeout during initialization of interleaved bidirectional heuristic.");
            options.rctx.debugOutput.timedOut = true;
            return null; // Search timed out
        }
        spt.add(initialState);

        // Priority Queue.
        // NOTE(flamholz): the queue is self-resizing, so we initialize it to have 
        // size = O(sqrt(|V|)) << |V|. For reference, a random, undirected search
        // on a uniform 2d grid will examine roughly sqrt(|V|) vertices before
        // reaching its target. 
        OTPPriorityQueueFactory qFactory = BinHeap.FACTORY;
        int initialSize = rctx.graph.getVertices().size();
        initialSize = (int) Math.ceil(2 * (Math.sqrt((double) initialSize + 1)));
        OTPPriorityQueue<State> pq = qFactory.create(initialSize);
        pq.insert(initialState, 0);

//        options = options.clone();
//        /** max walk distance cannot be less than distances to nearest transit stops */
//        double minWalkDistance = origin.getVertex().getDistanceToNearestTransitStop()
//                + target.getDistanceToNearestTransitStop();
//        options.setMaxWalkDistance(Math.max(options.getMaxWalkDistance(), rctx.getMinWalkDistance()));

        int nVisited = 0;

        /* the core of the A* algorithm */
        List<State> targetAcceptedStates = Lists.newArrayList();
        while (!pq.empty()) { // Until the priority queue is empty:
            if (_verbose) {
                double w = pq.peek_min_key();
                System.out.println("pq min key = " + w);
            }
            // interleave some heuristic-improving work (single threaded)
            heuristic.doSomeWork();
            /**
             * Terminate the search prematurely if we've hit our computation wall.
             */
            if (abortTime < Long.MAX_VALUE  && System.currentTimeMillis() > abortTime) {
                LOG.warn("Search timeout. origin={} target={}", rctx.origin, rctx.target);
<<<<<<< HEAD
                // Returning null indicates something went wrong and search should be aborted.
                // This is distinct from the empty list of paths which implies that a result may still
                // be found by retrying with altered options (e.g. max walk distance)
                options.rctx.debugOutput.timedOut = true;
=======
                // Rather than returning null to indicate that the search was aborted/timed out,
                // we instead set a flag in the routing context and return the SPT anyway. This
                // allows returning a partial list results even when a timeout occurs.
                options.rctx.aborted = true; // signal search cancellation up to higher stack frames
                options.rctx.debug.timedOut = true; // signal timeout in debug object in the response
>>>>>>> 2c58919b
                storeMemory();
                return spt;
            }

            // get the lowest-weight state in the queue
            State u = pq.extract_min();
            
            // check that this state has not been dominated
            // and mark vertex as visited
            if (!spt.visit(u)) {
                // state has been dominated since it was added to the priority queue, so it is
                // not in any optimal path. drop it on the floor and try the next one.
                continue;  
            }

            if (traverseVisitor != null) {
                traverseVisitor.visitVertex(u);
            }

            Vertex u_vertex = u.getVertex();
            // Uncomment the following statement
            // to print out a CSV (actually semicolon-separated)
            // list of visited nodes for display in a GIS
            // System.out.println(u_vertex + ";" + u_vertex.getX() + ";" + u_vertex.getY() + ";" +
            // u.getWeight());

            if (_verbose)
                System.out.println("   vertex " + u_vertex);

            /**
             * Should we terminate the search?
             */
            if (terminationStrategy != null) {
                if (!terminationStrategy.shouldSearchContinue(
                    rctx.origin, rctx.target, u, spt, options))
                    break;
            // TODO AMB: Replace isFinal with bicycle conditions in BasicPathParser
            }  else if (!options.batch && u_vertex == rctx.target && u.isFinal() && u.allPathParsersAccept()) {
                targetAcceptedStates.add(u);
                options.rctx.debugOutput.foundPath();
                if (targetAcceptedStates.size() >= nPaths) {
                    LOG.debug("total vertices visited {}", nVisited);
                    storeMemory();
                    return spt;
                } else continue;
            }

            Collection<Edge> edges = options.isArriveBy() ? u_vertex.getIncoming() : u_vertex.getOutgoing();

            nVisited += 1;

            for (Edge edge : edges) {

                // Iterate over traversal results. When an edge leads nowhere (as indicated by
                // returning NULL), the iteration is over. TODO Use this to board multiple trips.
                for (State v = edge.traverse(u); v != null; v = v.getNextResult()) {
                    // Could be: for (State v : traverseEdge...)

                    if (traverseVisitor != null) {
                        traverseVisitor.visitEdge(edge, v);
                    }
                    // TEST: uncomment to verify that all optimisticTraverse functions are actually
                    // admissible
                    // State lbs = edge.optimisticTraverse(u);
                    // if ( ! (lbs.getWeight() <= v.getWeight())) {
                    // System.out.printf("inadmissible lower bound %f vs %f on edge %s\n",
                    // lbs.getWeightDelta(), v.getWeightDelta(), edge);
                    // }

                    if (_skipTraversalResultStrategy != null
                            && _skipTraversalResultStrategy.shouldSkipTraversalResult(
                                    rctx.origin, rctx.target, u, v, spt, options)) {
                        continue;
                    }

                    double remaining_w = computeRemainingWeight(heuristic, v, rctx.target, options);
                    Coordinate vc = v.getVertex().getCoordinate();

//                    System.out.printf("M, %3.5f, %3.5f, %2.1f\n", vc.y, vc.x, 
//                            Double.isInfinite(remaining_w) ? -1.0 : remaining_w);

                    if (remaining_w < 0 || Double.isInfinite(remaining_w) ) {
                        continue;
                    }
                    double estimate = v.getWeight() + remaining_w;

                    if (_verbose) {
                        System.out.println("      edge " + edge);
                        System.out.println("      " + u.getWeight() + " -> " + v.getWeight()
                                + "(w) + " + remaining_w + "(heur) = " + estimate + " vert = "
                                + v.getVertex());
                    }

                    if (estimate > options.maxWeight) {
                        // too expensive to get here
                        if (_verbose)
                            System.out.println("         too expensive to reach, not enqueued. estimated weight = " + estimate);
                    } else if (isWorstTimeExceeded(v, options)) {
                        // too much time to get here
                        if (_verbose)
                            System.out.println("         too much time to reach, not enqueued. time = " + v.getTimeSeconds());
                    } else {
                        if (spt.add(v)) {
                            if (traverseVisitor != null)
                                traverseVisitor.visitEnqueue(v);
                            pq.insert(v, estimate);
                        } 
                    }
                }
            }
        }
        storeMemory();
        return spt;
    }

    private void storeMemory() {
        if (store.isMonitoring("memoryUsed")) {
            System.gc();
            long memoryUsed = Runtime.getRuntime().totalMemory() -
                    Runtime.getRuntime().freeMemory();
            store.setLongMax("memoryUsed", memoryUsed);
        }
    }

    private double computeRemainingWeight(final RemainingWeightHeuristic heuristic, State v,
            Vertex target, RoutingRequest options) {
        // actually, the heuristic could figure this out from the TraverseOptions.
        // set private member back=options.isArriveBy() on initial weight computation.
        if (options.isArriveBy()) {
            return heuristic.computeReverseWeight(v, target);
        } else {
            return heuristic.computeForwardWeight(v, target);
        }
    }

    private boolean isWorstTimeExceeded(State v, RoutingRequest opt) {
        if (opt.isArriveBy())
            return v.getTimeSeconds() < opt.worstTime;
        else
            return v.getTimeSeconds() > opt.worstTime;
    }

    private ShortestPathTree createShortestPathTree(RoutingRequest opts) {
        return _shortestPathTreeFactory.create(opts);
    }

    public void setTraverseVisitor(TraverseVisitor traverseVisitor) {
        this.traverseVisitor = traverseVisitor;
    }
}<|MERGE_RESOLUTION|>--- conflicted
+++ resolved
@@ -150,18 +150,11 @@
              */
             if (abortTime < Long.MAX_VALUE  && System.currentTimeMillis() > abortTime) {
                 LOG.warn("Search timeout. origin={} target={}", rctx.origin, rctx.target);
-<<<<<<< HEAD
-                // Returning null indicates something went wrong and search should be aborted.
-                // This is distinct from the empty list of paths which implies that a result may still
-                // be found by retrying with altered options (e.g. max walk distance)
-                options.rctx.debugOutput.timedOut = true;
-=======
                 // Rather than returning null to indicate that the search was aborted/timed out,
                 // we instead set a flag in the routing context and return the SPT anyway. This
                 // allows returning a partial list results even when a timeout occurs.
                 options.rctx.aborted = true; // signal search cancellation up to higher stack frames
-                options.rctx.debug.timedOut = true; // signal timeout in debug object in the response
->>>>>>> 2c58919b
+                options.rctx.debugOutput.timedOut = true; // signal timeout in debug output object
                 storeMemory();
                 return spt;
             }
